--- conflicted
+++ resolved
@@ -451,11 +451,8 @@
     js::Vector<uint32, 4, CompilerAllocPolicy> fixedDoubleEntries;
     js::Vector<JumpTable, 16> jumpTables;
     js::Vector<uint32, 16> jumpTableOffsets;
-<<<<<<< HEAD
     js::Vector<LoopEntry, 16> loopEntries;
-=======
     js::Vector<JSObject *, 0, CompilerAllocPolicy> rootedObjects;
->>>>>>> 4fe7e9a2
     StubCompiler stubcc;
     Label invokeLabel;
     Label arityLabel;
