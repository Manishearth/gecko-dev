--- conflicted
+++ resolved
@@ -49,7 +49,7 @@
 {
     out.mjit = NULL;
 #ifdef JS_METHODJIT
-    if (isJM() && script->hasJITInfo())
+    if (isJM() && script->hasMJITInfo())
         out.mjit = script->getJIT(constructing, barriers);
 #endif
     if (isIon() && script->hasIonScript())
@@ -341,16 +341,11 @@
     {
         CompilerOutput *co = info.compilerOutput(cx);
 #ifdef JS_METHODJIT
-<<<<<<< HEAD
         if (mode == JM) {
             co->isIonFlag = false;
-            if (co->script->hasJITInfo())
+            if (co->script->hasMJITInfo())
                 co->out.mjit = co->script->getJIT(co->constructing, co->barriers);
         }
-=======
-        if (co->script->hasMJITInfo())
-            co->mjit = co->script->getJIT(co->constructing, co->barriers);
->>>>>>> d92b80e9
 #endif
         if (mode == Ion) {
             co->isIonFlag = true;
