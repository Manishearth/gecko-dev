--- conflicted
+++ resolved
@@ -216,24 +216,7 @@
 StackFrame::unaliasedLocal(unsigned i, MaybeCheckAliasing checkAliasing)
 {
 #ifdef DEBUG
-<<<<<<< HEAD
     CheckLocalUnaliased(checkAliasing, script(), maybeBlockChain(), i);
-=======
-    if (checkAliasing) {
-        JS_ASSERT(i < script()->nslots);
-        if (i < script()->nfixed) {
-            JS_ASSERT(!script()->varIsAliased(i));
-        } else {
-            unsigned depth = i - script()->nfixed;
-            for (StaticBlockObject *b = maybeBlockChain(); b; b = b->enclosingBlock()) {
-                if (b->containsVarAtDepth(depth)) {
-                    JS_ASSERT(!b->isAliased(depth - b->stackDepth()));
-                    break;
-                }
-            }
-        }
-    }
->>>>>>> 0be8fda9
 #endif
     return slots()[i];
 }
