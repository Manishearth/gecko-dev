--- conflicted
+++ resolved
@@ -212,7 +212,7 @@
 
     // If Ion code is on the stack, and has called into C++, this will be
     // aligned to an Ion exit frame.
-    uint8               *ionTop;
+    uint8_t             *ionTop;
     JSContext           *ionJSContext;
 
     // This points to the most recent Ion activation running on the thread.
@@ -449,18 +449,8 @@
     /* The reason that an interrupt-triggered GC should be called. */
     js::gcstats::Reason gcTriggerReason;
 
-<<<<<<< HEAD
-    /* Pre-allocated space for the GC mark stacks. Pointer type ensures alignment. */
-    void                *gcMarkStackObjs[js::OBJECT_MARK_STACK_SIZE / sizeof(void *)];
-    void                *gcMarkStackRopes[js::ROPES_MARK_STACK_SIZE / sizeof(void *)];
-    void                *gcMarkStackTypes[js::TYPE_MARK_STACK_SIZE / sizeof(void *)];
-    void                *gcMarkStackXMLs[js::XML_MARK_STACK_SIZE / sizeof(void *)];
-    void                *gcMarkStackLarges[js::LARGE_MARK_STACK_SIZE / sizeof(void *)];
-    void                *gcMarkStackIonCode[js::IONCODE_MARK_STACK_SIZE / sizeof(void *)];
-=======
     /* Pre-allocated space for the GC mark stack. */
     uintptr_t           gcMarkStackArray[js::MARK_STACK_LENGTH];
->>>>>>> 1172cf87
 
     /*
      * Compartment that triggered GC. If more than one Compatment need GC,
