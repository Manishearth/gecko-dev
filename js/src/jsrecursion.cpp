--- conflicted
+++ resolved
@@ -608,11 +608,7 @@
               &fp->scopeChainVal,
               &info);
     /* vars */
-<<<<<<< HEAD
-    LIns* slots_ins = addName(lir->ins2(LIR_piadd, fp_ins, INS_CONSTWORD(sizeof(JSStackFrame))),
-=======
     LIns* slots_ins = addName(lir->ins2(LIR_addp, fp_ins, INS_CONSTWORD(sizeof(JSStackFrame))),
->>>>>>> c21ad39e
                               "slots");
     for (unsigned i = 0; i < fp->script->nfixed; i++)
         slurpSlot(lir->insLoad(LIR_ldp, slots_ins, i * sizeof(jsval), ACC_OTHER),
@@ -626,11 +622,7 @@
                                         INS_CONSTWORD(nfixed * sizeof(jsval))),
                               "stackBase");
 
-<<<<<<< HEAD
     size_t limit = size_t(i.sp() - fp->base());
-=======
-    size_t limit = size_t(i.sp() - StackBase(fp));
->>>>>>> c21ad39e
     if (anchor && anchor->exitType == RECURSIVE_SLURP_FAIL_EXIT)
         limit--;
     else
