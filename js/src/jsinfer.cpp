/* -*- Mode: c++; c-basic-offset: 4; tab-width: 40; indent-tabs-mode: nil -*- */
/* vim: set ts=40 sw=4 et tw=99: */
/* ***** BEGIN LICENSE BLOCK *****
 * Version: MPL 1.1/GPL 2.0/LGPL 2.1
 *
 * The contents of this file are subject to the Mozilla Public License Version
 * 1.1 (the "License"); you may not use this file except in compliance with
 * the License. You may obtain a copy of the License at
 * http://www.mozilla.org/MPL/
 *
 * Software distributed under the License is distributed on an "AS IS" basis,
 * WITHOUT WARRANTY OF ANY KIND, either express or implied. See the License
 * for the specific language governing rights and limitations under the
 * License.
 *
 * The Original Code is the Mozilla SpiderMonkey bytecode type inference
 *
 * The Initial Developer of the Original Code is
 *   Mozilla Foundation
 * Portions created by the Initial Developer are Copyright (C) 2010
 * the Initial Developer. All Rights Reserved.
 *
 * Contributor(s):
 *   Brian Hackett <bhackett@mozilla.com>
 *
 * Alternatively, the contents of this file may be used under the terms of
 * either of the GNU General Public License Version 2 or later (the "GPL"),
 * or the GNU Lesser General Public License Version 2.1 or later (the "LGPL"),
 * in which case the provisions of the GPL or the LGPL are applicable instead
 * of those above. If you wish to allow use of your version of this file only
 * under the terms of either the GPL or the LGPL, and not to allow others to
 * use your version of this file under the terms of the MPL, indicate your
 * decision by deleting the provisions above and replace them with the notice
 * and other provisions required by the GPL or the LGPL. If you do not delete
 * the provisions above, a recipient may use your version of this file under
 * the terms of any one of the MPL, the GPL or the LGPL.
 *
 * ***** END LICENSE BLOCK ***** */

#include "jsapi.h"
#include "jsautooplen.h"
#include "jsbool.h"
#include "jsdate.h"
#include "jsexn.h"
#include "jsfriendapi.h"
#include "jsgc.h"
#include "jsgcmark.h"
#include "jsinfer.h"
#include "jsmath.h"
#include "jsnum.h"
#include "jsobj.h"
#include "jsscript.h"
#include "jscntxt.h"
#include "jsscope.h"
#include "jsstr.h"
#include "jsiter.h"

#include "frontend/TokenStream.h"
#include "methodjit/MethodJIT.h"
#include "methodjit/Retcon.h"

#include "jsatominlines.h"
#include "jsgcinlines.h"
#include "jsinferinlines.h"
#include "jsobjinlines.h"
#include "jsscriptinlines.h"
#include "vm/Stack-inl.h"

#ifdef JS_HAS_XML_SUPPORT
#include "jsxml.h"
#endif

#ifdef __SUNPRO_CC
#include <alloca.h>
#endif

using namespace js;
using namespace js::types;
using namespace js::analyze;

static inline jsid
id_prototype(JSContext *cx) {
    return ATOM_TO_JSID(cx->runtime->atomState.classPrototypeAtom);
}

static inline jsid
id_arguments(JSContext *cx) {
    return ATOM_TO_JSID(cx->runtime->atomState.argumentsAtom);
}

static inline jsid
id_length(JSContext *cx) {
    return ATOM_TO_JSID(cx->runtime->atomState.lengthAtom);
}

static inline jsid
id___proto__(JSContext *cx) {
    return ATOM_TO_JSID(cx->runtime->atomState.protoAtom);
}

static inline jsid
id_constructor(JSContext *cx) {
    return ATOM_TO_JSID(cx->runtime->atomState.constructorAtom);
}

static inline jsid
id_caller(JSContext *cx) {
    return ATOM_TO_JSID(cx->runtime->atomState.callerAtom);
}

static inline jsid
id_toString(JSContext *cx)
{
    return ATOM_TO_JSID(cx->runtime->atomState.toStringAtom);
}

static inline jsid
id_toSource(JSContext *cx)
{
    return ATOM_TO_JSID(cx->runtime->atomState.toSourceAtom);
}

#ifdef DEBUG
const char *
types::TypeIdStringImpl(jsid id)
{
    if (JSID_IS_VOID(id))
        return "(index)";
    if (JSID_IS_EMPTY(id))
        return "(new)";
    static char bufs[4][100];
    static unsigned which = 0;
    which = (which + 1) & 3;
    PutEscapedString(bufs[which], 100, JSID_TO_FLAT_STRING(id), 0);
    return bufs[which];
}
#endif

/////////////////////////////////////////////////////////////////////
// Logging
/////////////////////////////////////////////////////////////////////

static bool InferSpewActive(SpewChannel channel)
{
    static bool active[SPEW_COUNT];
    static bool checked = false;
    if (!checked) {
        checked = true;
        PodArrayZero(active);
        const char *env = getenv("INFERFLAGS");
        if (!env)
            return false;
        if (strstr(env, "ops"))
            active[ISpewOps] = true;
        if (strstr(env, "result"))
            active[ISpewResult] = true;
        if (strstr(env, "full")) {
            for (unsigned i = 0; i < SPEW_COUNT; i++)
                active[i] = true;
        }
    }
    return active[channel];
}

#ifdef DEBUG

static bool InferSpewColorable()
{
    /* Only spew colors on xterm-color to not screw up emacs. */
    const char *env = getenv("TERM");
    if (!env)
        return false;
    return strcmp(env, "xterm-color") == 0;
}

const char *
types::InferSpewColorReset()
{
    if (!InferSpewColorable())
        return "";
    return "\x1b[0m";
}

const char *
types::InferSpewColor(TypeConstraint *constraint)
{
    /* Type constraints are printed out using foreground colors. */
    static const char *colors[] = { "\x1b[31m", "\x1b[32m", "\x1b[33m",
                                    "\x1b[34m", "\x1b[35m", "\x1b[36m",
                                    "\x1b[37m" };
    if (!InferSpewColorable())
        return "";
    return colors[DefaultHasher<TypeConstraint *>::hash(constraint) % 7];
}

const char *
types::InferSpewColor(TypeSet *types)
{
    /* Type sets are printed out using bold colors. */
    static const char *colors[] = { "\x1b[1;31m", "\x1b[1;32m", "\x1b[1;33m",
                                    "\x1b[1;34m", "\x1b[1;35m", "\x1b[1;36m",
                                    "\x1b[1;37m" };
    if (!InferSpewColorable())
        return "";
    return colors[DefaultHasher<TypeSet *>::hash(types) % 7];
}

const char *
types::TypeString(Type type)
{
    if (type.isPrimitive()) {
        switch (type.primitive()) {
          case JSVAL_TYPE_UNDEFINED:
            return "void";
          case JSVAL_TYPE_NULL:
            return "null";
          case JSVAL_TYPE_BOOLEAN:
            return "bool";
          case JSVAL_TYPE_INT32:
            return "int";
          case JSVAL_TYPE_DOUBLE:
            return "float";
          case JSVAL_TYPE_STRING:
            return "string";
          case JSVAL_TYPE_MAGIC:
            return "lazyargs";
          default:
            JS_NOT_REACHED("Bad type");
            return "";
        }
    }
    if (type.isUnknown())
        return "unknown";
    if (type.isAnyObject())
        return " object";

    static char bufs[4][40];
    static unsigned which = 0;
    which = (which + 1) & 3;

    if (type.isSingleObject())
        JS_snprintf(bufs[which], 40, "<0x%p>", (void *) type.singleObject());
    else
        JS_snprintf(bufs[which], 40, "[0x%p]", (void *) type.typeObject());

    return bufs[which];
}

const char *
types::TypeObjectString(TypeObject *type)
{
    return TypeString(Type::ObjectType(type));
}

unsigned JSScript::id() {
    if (!id_) {
        id_ = ++compartment()->types.scriptCount;
        InferSpew(ISpewOps, "script #%u: %p %s:%d",
                  id_, this, filename ? filename : "<null>", lineno);
    }
    return id_;
}

void
types::InferSpew(SpewChannel channel, const char *fmt, ...)
{
    if (!InferSpewActive(channel))
        return;

    va_list ap;
    va_start(ap, fmt);
    fprintf(stdout, "[infer] ");
    vfprintf(stdout, fmt, ap);
    fprintf(stdout, "\n");
    va_end(ap);
}

bool
types::TypeHasProperty(JSContext *cx, TypeObject *obj, jsid id, const Value &value)
{
    /*
     * Check the correctness of the type information in the object's property
     * against an actual value.
     */
    if (cx->typeInferenceEnabled() && !obj->unknownProperties() && !value.isUndefined()) {
        id = MakeTypeId(cx, id);

        /* Watch for properties which inference does not monitor. */
        if (id == id___proto__(cx) || id == id_constructor(cx) || id == id_caller(cx))
            return true;

        /*
         * If we called in here while resolving a type constraint, we may be in the
         * middle of resolving a standard class and the type sets will not be updated
         * until the outer TypeSet::add finishes.
         */
        if (cx->compartment->types.pendingCount)
            return true;

        Type type = GetValueType(cx, value);

        AutoEnterTypeInference enter(cx);

        /*
         * We don't track types for properties inherited from prototypes which
         * haven't yet been accessed during analysis of the inheriting object.
         * Don't do the property instantiation now.
         */
        TypeSet *types = obj->maybeGetProperty(cx, id);
        if (!types)
            return true;

        /*
         * If the types inherited from prototypes are not being propagated into
         * this set (because we haven't analyzed code which accesses the
         * property), skip.
         */
        if (!types->hasPropagatedProperty())
            return true;

        if (!types->hasType(type)) {
            TypeFailure(cx, "Missing type in object %s %s: %s",
                        TypeObjectString(obj), TypeIdString(id), TypeString(type));
        }
    }
    return true;
}

#endif

void
types::TypeFailure(JSContext *cx, const char *fmt, ...)
{
    char msgbuf[1024]; /* Larger error messages will be truncated */
    char errbuf[1024];

    va_list ap;
    va_start(ap, fmt);
    JS_vsnprintf(errbuf, sizeof(errbuf), fmt, ap);
    va_end(ap);

    JS_snprintf(msgbuf, sizeof(msgbuf), "[infer failure] %s", errbuf);

    /* Dump type state, even if INFERFLAGS is unset. */
    cx->compartment->types.print(cx, true);

    /* Always active, even in release builds */
    JS_Assert(msgbuf, __FILE__, __LINE__);
    
    *((volatile int *)NULL) = 0;  /* Should never be reached */
}

/////////////////////////////////////////////////////////////////////
// TypeSet
/////////////////////////////////////////////////////////////////////

TypeSet *
TypeSet::make(JSContext *cx, const char *name)
{
    JS_ASSERT(cx->compartment->activeInference);

    TypeSet *res = cx->typeLifoAlloc().new_<TypeSet>();
    if (!res) {
        cx->compartment->types.setPendingNukeTypes(cx);
        return NULL;
    }

    InferSpew(ISpewOps, "typeSet: %sT%p%s intermediate %s",
              InferSpewColor(res), res, InferSpewColorReset(),
              name);

    return res;
}

inline void
TypeSet::add(JSContext *cx, TypeConstraint *constraint, bool callExisting)
{
    if (!constraint) {
        /* OOM failure while constructing the constraint. */
        cx->compartment->types.setPendingNukeTypes(cx);
        return;
    }

    JS_ASSERT(cx->compartment->activeInference);

    InferSpew(ISpewOps, "addConstraint: %sT%p%s %sC%p%s %s",
              InferSpewColor(this), this, InferSpewColorReset(),
              InferSpewColor(constraint), constraint, InferSpewColorReset(),
              constraint->kind());

    JS_ASSERT(constraint->next == NULL);
    constraint->next = constraintList;
    constraintList = constraint;

    if (!callExisting)
        return;

    /* If any type is possible, there's no need to worry about specifics. */
    if (flags & TYPE_FLAG_UNKNOWN) {
        cx->compartment->types.addPending(cx, constraint, this, Type::UnknownType());
    } else {
        /* Enqueue type set members stored as bits. */ 
        for (TypeFlags flag = 1; flag < TYPE_FLAG_ANYOBJECT; flag <<= 1) {
            if (flags & flag) {
                Type type = Type::PrimitiveType(TypeFlagPrimitive(flag));
                cx->compartment->types.addPending(cx, constraint, this, type);
            }
        }

        /* If any object is possible, skip specifics. */
        if (flags & TYPE_FLAG_ANYOBJECT) {
            cx->compartment->types.addPending(cx, constraint, this, Type::AnyObjectType());
        } else {
            /* Enqueue specific object types. */
            unsigned count = getObjectCount();
            for (unsigned i = 0; i < count; i++) {
                TypeObjectKey *object = getObject(i);
                if (object)
                    cx->compartment->types.addPending(cx, constraint, this,
                                                      Type::ObjectType(object));
            }
        }
    }

    cx->compartment->types.resolvePending(cx);
}

void
TypeSet::print(JSContext *cx)
{
    if (flags & TYPE_FLAG_OWN_PROPERTY)
        printf(" [own]");
    if (flags & TYPE_FLAG_CONFIGURED_PROPERTY)
        printf(" [configured]");

    if (isDefiniteProperty())
        printf(" [definite:%d]", definiteSlot());

    if (baseFlags() == 0 && !baseObjectCount()) {
        printf(" missing");
        return;
    }

    if (flags & TYPE_FLAG_UNKNOWN)
        printf(" unknown");
    if (flags & TYPE_FLAG_ANYOBJECT)
        printf(" object");

    if (flags & TYPE_FLAG_UNDEFINED)
        printf(" void");
    if (flags & TYPE_FLAG_NULL)
        printf(" null");
    if (flags & TYPE_FLAG_BOOLEAN)
        printf(" bool");
    if (flags & TYPE_FLAG_INT32)
        printf(" int");
    if (flags & TYPE_FLAG_DOUBLE)
        printf(" float");
    if (flags & TYPE_FLAG_STRING)
        printf(" string");
    if (flags & TYPE_FLAG_LAZYARGS)
        printf(" lazyargs");

    uint32 objectCount = baseObjectCount();
    if (objectCount) {
        printf(" object[%u]", objectCount);

        unsigned count = getObjectCount();
        for (unsigned i = 0; i < count; i++) {
            TypeObjectKey *object = getObject(i);
            if (object)
                printf(" %s", TypeString(Type::ObjectType(object)));
        }
    }
}

bool
TypeSet::propertyNeedsBarrier(JSContext *cx, jsid id)
{
    id = MakeTypeId(cx, id);

    if (unknownObject())
        return true;

    for (unsigned i = 0; i < getObjectCount(); i++) {
        if (getSingleObject(i))
            return true;

        if (types::TypeObject *otype = getTypeObject(i)) {
            if (otype->unknownProperties())
                return true;

            if (types::TypeSet *propTypes = otype->maybeGetProperty(cx, id)) {
                if (propTypes->needsBarrier(cx))
                    return true;
            }
        }
    }

    addFreeze(cx);
    return false;
}

/////////////////////////////////////////////////////////////////////
// TypeSet constraints
/////////////////////////////////////////////////////////////////////

/* Standard subset constraint, propagate all types from one set to another. */
class TypeConstraintSubset : public TypeConstraint
{
public:
    TypeSet *target;

    TypeConstraintSubset(TypeSet *target)
        : TypeConstraint("subset"), target(target)
    {
        JS_ASSERT(target);
    }

    void newType(JSContext *cx, TypeSet *source, Type type)
    {
        /* Basic subset constraint, move all types to the target. */
        target->addType(cx, type);
    }
};

void
TypeSet::addSubset(JSContext *cx, TypeSet *target)
{
    add(cx, cx->typeLifoAlloc().new_<TypeConstraintSubset>(target));
}

/* Constraints for reads/writes on object properties. */
class TypeConstraintProp : public TypeConstraint
{
public:
    JSScript *script;
    jsbytecode *pc;

    /*
     * If assign is true, the target is used to update a property of the object.
     * If assign is false, the target is assigned the value of the property.
     */
    bool assign;
    TypeSet *target;

    /* Property being accessed. */
    jsid id;

    TypeConstraintProp(JSScript *script, jsbytecode *pc,
                       TypeSet *target, jsid id, bool assign)
        : TypeConstraint("prop"), script(script), pc(pc),
          assign(assign), target(target), id(id)
    {
        JS_ASSERT(script && pc && target);
    }

    void newType(JSContext *cx, TypeSet *source, Type type);
};

void
TypeSet::addGetProperty(JSContext *cx, JSScript *script, jsbytecode *pc,
                        TypeSet *target, jsid id)
{
    add(cx, cx->typeLifoAlloc().new_<TypeConstraintProp>(script, pc, target, id, false));
}

void
TypeSet::addSetProperty(JSContext *cx, JSScript *script, jsbytecode *pc,
                        TypeSet *target, jsid id)
{
    add(cx, cx->typeLifoAlloc().new_<TypeConstraintProp>(script, pc, target, id, true));
}

/*
 * Constraints for updating the 'this' types of callees on CALLPROP/CALLELEM.
 * These are derived from the types on the properties themselves, rather than
 * those pushed in the 'this' slot at the call site, which allows us to retain
 * correlations between the type of the 'this' object and the associated
 * callee scripts at polymorphic call sites.
 */
class TypeConstraintCallProp : public TypeConstraint
{
public:
    JSScript *script;
    jsbytecode *callpc;

    /* Property being accessed. */
    jsid id;

    TypeConstraintCallProp(JSScript *script, jsbytecode *callpc, jsid id)
        : TypeConstraint("callprop"), script(script), callpc(callpc), id(id)
    {
        JS_ASSERT(script && callpc);
    }

    void newType(JSContext *cx, TypeSet *source, Type type);
};

void
TypeSet::addCallProperty(JSContext *cx, JSScript *script, jsbytecode *pc, jsid id)
{
    /*
     * For calls which will go through JSOP_NEW, don't add any constraints to
     * modify the 'this' types of callees. The initial 'this' value will be
     * outright ignored.
     */
    jsbytecode *callpc = script->analysis()->getCallPC(pc);
    UntrapOpcode untrap(cx, script, callpc);
    if (JSOp(*callpc) == JSOP_NEW)
        return;

    add(cx, cx->typeLifoAlloc().new_<TypeConstraintCallProp>(script, callpc, id));
}

/*
 * Constraints for generating 'set' property constraints on a SETELEM only if
 * the element type may be a number. For SETELEM we only account for integer
 * indexes, and if the element cannot be an integer (e.g. it must be a string)
 * then we lose precision by treating it like one.
 */
class TypeConstraintSetElement : public TypeConstraint
{
public:
    JSScript *script;
    jsbytecode *pc;

    TypeSet *objectTypes;
    TypeSet *valueTypes;

    TypeConstraintSetElement(JSScript *script, jsbytecode *pc,
                             TypeSet *objectTypes, TypeSet *valueTypes)
        : TypeConstraint("setelement"), script(script), pc(pc),
          objectTypes(objectTypes), valueTypes(valueTypes)
    {
        JS_ASSERT(script && pc);
    }

    void newType(JSContext *cx, TypeSet *source, Type type);
};

void
TypeSet::addSetElement(JSContext *cx, JSScript *script, jsbytecode *pc,
                       TypeSet *objectTypes, TypeSet *valueTypes)
{
    add(cx, cx->typeLifoAlloc().new_<TypeConstraintSetElement>(script, pc, objectTypes,
                                                               valueTypes));
}

/*
 * Constraints for watching call edges as they are discovered and invoking native
 * function handlers, adding constraints for arguments, receiver objects and the
 * return value, and updating script foundOffsets.
 */
class TypeConstraintCall : public TypeConstraint
{
public:
    /* Call site being tracked. */
    TypeCallsite *callsite;

    TypeConstraintCall(TypeCallsite *callsite)
        : TypeConstraint("call"), callsite(callsite)
    {}

    void newType(JSContext *cx, TypeSet *source, Type type);
};

void
TypeSet::addCall(JSContext *cx, TypeCallsite *site)
{
    add(cx, cx->typeLifoAlloc().new_<TypeConstraintCall>(site));
}

/* Constraints for arithmetic operations. */
class TypeConstraintArith : public TypeConstraint
{
public:
    /* Type set receiving the result of the arithmetic. */
    TypeSet *target;

    /* For addition operations, the other operand. */
    TypeSet *other;

    TypeConstraintArith(TypeSet *target, TypeSet *other)
        : TypeConstraint("arith"), target(target), other(other)
    {
        JS_ASSERT(target);
    }

    void newType(JSContext *cx, TypeSet *source, Type type);
};

void
TypeSet::addArith(JSContext *cx, TypeSet *target, TypeSet *other)
{
    add(cx, cx->typeLifoAlloc().new_<TypeConstraintArith>(target, other));
}

/* Subset constraint which transforms primitive values into appropriate objects. */
class TypeConstraintTransformThis : public TypeConstraint
{
public:
    JSScript *script;
    TypeSet *target;

    TypeConstraintTransformThis(JSScript *script, TypeSet *target)
        : TypeConstraint("transformthis"), script(script), target(target)
    {}

    void newType(JSContext *cx, TypeSet *source, Type type);
};

void
TypeSet::addTransformThis(JSContext *cx, JSScript *script, TypeSet *target)
{
    add(cx, cx->typeLifoAlloc().new_<TypeConstraintTransformThis>(script, target));
}

/*
 * Constraint which adds a particular type to the 'this' types of all
 * discovered scripted functions.
 */
class TypeConstraintPropagateThis : public TypeConstraint
{
public:
    JSScript *script;
    jsbytecode *callpc;
    Type type;
    TypeSet *types;

    TypeConstraintPropagateThis(JSScript *script, jsbytecode *callpc, Type type, TypeSet *types)
        : TypeConstraint("propagatethis"), script(script), callpc(callpc), type(type), types(types)
    {}

    void newType(JSContext *cx, TypeSet *source, Type type);
};

void
TypeSet::addPropagateThis(JSContext *cx, JSScript *script, jsbytecode *pc, Type type, TypeSet *types)
{
    /* Don't add constraints when the call will be 'new' (see addCallProperty). */
    jsbytecode *callpc = script->analysis()->getCallPC(pc);
    UntrapOpcode untrap(cx, script, callpc);
    if (JSOp(*callpc) == JSOP_NEW)
        return;

    add(cx, cx->typeLifoAlloc().new_<TypeConstraintPropagateThis>(script, callpc, type, types));
}

/* Subset constraint which filters out primitive types. */
class TypeConstraintFilterPrimitive : public TypeConstraint
{
public:
    TypeSet *target;
    TypeSet::FilterKind filter;

    TypeConstraintFilterPrimitive(TypeSet *target, TypeSet::FilterKind filter)
        : TypeConstraint("filter"), target(target), filter(filter)
    {}

    void newType(JSContext *cx, TypeSet *source, Type type)
    {
        switch (filter) {
          case TypeSet::FILTER_ALL_PRIMITIVES:
            if (type.isPrimitive())
                return;
            break;

          case TypeSet::FILTER_NULL_VOID:
            if (type.isPrimitive(JSVAL_TYPE_NULL) || type.isPrimitive(JSVAL_TYPE_UNDEFINED))
                return;
            break;

          case TypeSet::FILTER_VOID:
            if (type.isPrimitive(JSVAL_TYPE_UNDEFINED))
                return;
            break;

          default:
            JS_NOT_REACHED("Bad filter");
        }

        target->addType(cx, type);
    }
};

void
TypeSet::addFilterPrimitives(JSContext *cx, TypeSet *target, FilterKind filter)
{
    add(cx, cx->typeLifoAlloc().new_<TypeConstraintFilterPrimitive>(target, filter));
}

/* If id is a normal slotful 'own' property of an object, get its shape. */
static inline const Shape *
GetSingletonShape(JSContext *cx, JSObject *obj, jsid id)
{
    const Shape *shape = obj->nativeLookup(cx, id);
    if (shape && shape->hasDefaultGetterOrIsMethod() && shape->hasSlot())
        return shape;
    return NULL;
}

void
ScriptAnalysis::pruneTypeBarriers(JSContext *cx, uint32 offset)
{
    TypeBarrier **pbarrier = &getCode(offset).typeBarriers;
    while (*pbarrier) {
        TypeBarrier *barrier = *pbarrier;
        if (barrier->target->hasType(barrier->type)) {
            /* Barrier is now obsolete, it can be removed. */
            *pbarrier = barrier->next;
            continue;
        }
        if (barrier->singleton) {
            JS_ASSERT(barrier->type.isPrimitive(JSVAL_TYPE_UNDEFINED));
            const Shape *shape = GetSingletonShape(cx, barrier->singleton, barrier->singletonId);
            if (shape && !barrier->singleton->nativeGetSlot(shape->slot()).isUndefined()) {
                /*
                 * When we analyzed the script the singleton had an 'own'
                 * property which was undefined (probably a 'var' variable
                 * added to a global object), but now it is defined. The only
                 * way it can become undefined again is if an explicit assign
                 * or deletion on the property occurs, which will update the
                 * type set for the property directly and trigger construction
                 * of a normal type barrier.
                 */
                *pbarrier = barrier->next;
                continue;
            }
        }
        pbarrier = &barrier->next;
    }
}

/*
 * Cheesy limit on the number of objects we will tolerate in an observed type
 * set before refusing to add new type barriers for objects.
 * :FIXME: this heuristic sucks, and doesn't handle calls.
 */
static const uint32 BARRIER_OBJECT_LIMIT = 10;

void ScriptAnalysis::breakTypeBarriers(JSContext *cx, uint32 offset, bool all)
{
    pruneTypeBarriers(cx, offset);

    bool resetResolving = !cx->compartment->types.resolving;
    if (resetResolving)
        cx->compartment->types.resolving = true;

    TypeBarrier **pbarrier = &getCode(offset).typeBarriers;
    while (*pbarrier) {
        TypeBarrier *barrier = *pbarrier;
        if (barrier->target->hasType(barrier->type) ) {
            /*
             * Barrier is now obsolete, it can be removed. This is not
             * redundant with the pruneTypeBarriers() call above, as breaking
             * previous type barriers may have modified the target type set.
             */
            *pbarrier = barrier->next;
        } else if (all) {
            /* Force removal of the barrier. */
            barrier->target->addType(cx, barrier->type);
            *pbarrier = barrier->next;
        } else if (!barrier->type.isUnknown() &&
                   !barrier->type.isAnyObject() &&
                   barrier->type.isObject() &&
                   barrier->target->getObjectCount() >= BARRIER_OBJECT_LIMIT) {
            /* Maximum number of objects in the set exceeded. */
            barrier->target->addType(cx, barrier->type);
            *pbarrier = barrier->next;
        } else {
            pbarrier = &barrier->next;
        }
    }

    if (resetResolving) {
        cx->compartment->types.resolving = false;
        cx->compartment->types.resolvePending(cx);
    }
}

void ScriptAnalysis::breakTypeBarriersSSA(JSContext *cx, const SSAValue &v)
{
    if (v.kind() != SSAValue::PUSHED)
        return;

    uint32 offset = v.pushedOffset();
    if (JSOp(script->code[offset]) == JSOP_GETPROP)
        breakTypeBarriersSSA(cx, poppedValue(offset, 0));

    breakTypeBarriers(cx, offset, true);
}

/*
 * Subset constraint for property reads and argument passing which can add type
 * barriers on the read instead of passing types along.
 */
class TypeConstraintSubsetBarrier : public TypeConstraint
{
public:
    JSScript *script;
    jsbytecode *pc;
    TypeSet *target;

    TypeConstraintSubsetBarrier(JSScript *script, jsbytecode *pc, TypeSet *target)
        : TypeConstraint("subsetBarrier"), script(script), pc(pc), target(target)
    {}

    void newType(JSContext *cx, TypeSet *source, Type type)
    {
        if (!target->hasType(type))
            script->analysis()->addTypeBarrier(cx, pc, target, type);
    }
};

void
TypeSet::addSubsetBarrier(JSContext *cx, JSScript *script, jsbytecode *pc, TypeSet *target)
{
    add(cx, cx->typeLifoAlloc().new_<TypeConstraintSubsetBarrier>(script, pc, target));
}

/*
 * Constraint which marks a pushed ARGUMENTS value as unknown if the script has
 * an arguments object created in the future.
 */
class TypeConstraintLazyArguments : public TypeConstraint
{
public:
    TypeSet *target;

    TypeConstraintLazyArguments(TypeSet *target)
        : TypeConstraint("lazyArgs"), target(target)
    {}

    void newType(JSContext *cx, TypeSet *source, Type type) {}

    void newObjectState(JSContext *cx, TypeObject *object, bool force)
    {
        if (object->hasAnyFlags(OBJECT_FLAG_CREATED_ARGUMENTS))
            target->addType(cx, Type::UnknownType());
    }
};

void
TypeSet::addLazyArguments(JSContext *cx, TypeSet *target)
{
    add(cx, cx->typeLifoAlloc().new_<TypeConstraintLazyArguments>(target));
}

/////////////////////////////////////////////////////////////////////
// TypeConstraint
/////////////////////////////////////////////////////////////////////

/* Get the object to use for a property access on type. */
static inline TypeObject *
GetPropertyObject(JSContext *cx, JSScript *script, Type type)
{
    if (type.isTypeObject())
        return type.typeObject();

    /* Force instantiation of lazy types for singleton objects. */
    if (type.isSingleObject())
        return type.singleObject()->getType(cx);

    /*
     * Handle properties attached to primitive types, treating this access as a
     * read on the primitive's new object.
     */
    TypeObject *object = NULL;
    switch (type.primitive()) {

      case JSVAL_TYPE_INT32:
      case JSVAL_TYPE_DOUBLE:
        object = TypeScript::StandardType(cx, script, JSProto_Number);
        break;

      case JSVAL_TYPE_BOOLEAN:
        object = TypeScript::StandardType(cx, script, JSProto_Boolean);
        break;

      case JSVAL_TYPE_STRING:
        object = TypeScript::StandardType(cx, script, JSProto_String);
        break;

      default:
        /* undefined, null and lazy arguments do not have properties. */
        return NULL;
    }

    if (!object)
        cx->compartment->types.setPendingNukeTypes(cx);
    return object;
}

static inline bool
UsePropertyTypeBarrier(jsbytecode *pc)
{
    /*
     * At call opcodes, type barriers can only be added for the call bindings,
     * which TypeConstraintCall will add barrier constraints for directly.
     */
    uint32 format = js_CodeSpec[*pc].format;
    return (format & JOF_TYPESET) && !(format & JOF_INVOKE);
}

static inline void
MarkPropertyAccessUnknown(JSContext *cx, JSScript *script, jsbytecode *pc, TypeSet *target)
{
    if (UsePropertyTypeBarrier(pc))
        script->analysis()->addTypeBarrier(cx, pc, target, Type::UnknownType());
    else
        target->addType(cx, Type::UnknownType());
}

/*
 * Handle a property access on a specific object. All property accesses go through
 * here, whether via x.f, x[f], or global name accesses.
 */
static inline void
PropertyAccess(JSContext *cx, JSScript *script, jsbytecode *pc, TypeObject *object,
               bool assign, TypeSet *target, jsid id)
{
    /* Reads from objects with unknown properties are unknown, writes to such objects are ignored. */
    if (object->unknownProperties()) {
        if (!assign)
            MarkPropertyAccessUnknown(cx, script, pc, target);
        return;
    }

    /* Capture the effects of a standard property access. */
    TypeSet *types = object->getProperty(cx, id, assign);
    if (!types)
        return;
    if (assign) {
        target->addSubset(cx, types);
    } else {
        if (!types->hasPropagatedProperty())
            object->getFromPrototypes(cx, id, types);
        if (UsePropertyTypeBarrier(pc)) {
            types->addSubsetBarrier(cx, script, pc, target);
            if (object->singleton && !JSID_IS_VOID(id)) {
                /*
                 * Add a singleton type barrier on the object if it has an
                 * 'own' property which is currently undefined. We'll be able
                 * to remove the barrier after the property becomes defined,
                 * even if no undefined value is ever observed at pc.
                 */
                const Shape *shape = GetSingletonShape(cx, object->singleton, id);
                if (shape && object->singleton->nativeGetSlot(shape->slot()).isUndefined())
                    script->analysis()->addSingletonTypeBarrier(cx, pc, target, object->singleton, id);
            }
        } else {
            types->addSubset(cx, target);
        }
    }
}

/* Whether the JSObject/TypeObject referent of an access on type cannot be determined. */
static inline bool
UnknownPropertyAccess(JSScript *script, Type type)
{
    return type.isUnknown()
        || type.isAnyObject()
        || (!type.isObject() && !script->hasGlobal());
}

void
TypeConstraintProp::newType(JSContext *cx, TypeSet *source, Type type)
{
    UntrapOpcode untrap(cx, script, pc);

    if (UnknownPropertyAccess(script, type)) {
        /*
         * Access on an unknown object. Reads produce an unknown result, writes
         * need to be monitored.
         */
        if (assign)
            cx->compartment->types.monitorBytecode(cx, script, pc - script->code);
        else
            MarkPropertyAccessUnknown(cx, script, pc, target);
        return;
    }

    if (type.isPrimitive(JSVAL_TYPE_MAGIC)) {
        /* Ignore cases which will be accounted for by the followEscapingArguments analysis. */
        if (assign || (id != JSID_VOID && id != id_length(cx)))
            return;

        if (id == JSID_VOID)
            MarkPropertyAccessUnknown(cx, script, pc, target);
        else
            target->addType(cx, Type::Int32Type());
        return;
    }

    TypeObject *object = GetPropertyObject(cx, script, type);
    if (object)
        PropertyAccess(cx, script, pc, object, assign, target, id);
}

void
TypeConstraintCallProp::newType(JSContext *cx, TypeSet *source, Type type)
{
    UntrapOpcode untrap(cx, script, callpc);

    /*
     * For CALLPROP, we need to update not just the pushed types but also the
     * 'this' types of possible callees. If we can't figure out that set of
     * callees, monitor the call to make sure discovered callees get their
     * 'this' types updated.
     */

    if (UnknownPropertyAccess(script, type)) {
        cx->compartment->types.monitorBytecode(cx, script, callpc - script->code);
        return;
    }

    TypeObject *object = GetPropertyObject(cx, script, type);
    if (object) {
        if (object->unknownProperties()) {
            cx->compartment->types.monitorBytecode(cx, script, callpc - script->code);
        } else {
            TypeSet *types = object->getProperty(cx, id, false);
            if (!types)
                return;
            if (!types->hasPropagatedProperty())
                object->getFromPrototypes(cx, id, types);
            /* Bypass addPropagateThis, we already have the callpc. */
            types->add(cx, cx->typeLifoAlloc().new_<TypeConstraintPropagateThis>(
                            script, callpc, type, (TypeSet *) NULL));
        }
    }
}

void
TypeConstraintSetElement::newType(JSContext *cx, TypeSet *source, Type type)
{
    if (type.isUnknown() ||
        type.isPrimitive(JSVAL_TYPE_INT32) ||
        type.isPrimitive(JSVAL_TYPE_DOUBLE)) {
        objectTypes->addSetProperty(cx, script, pc, valueTypes, JSID_VOID);
    }
}

void
TypeConstraintCall::newType(JSContext *cx, TypeSet *source, Type type)
{
    JSScript *script = callsite->script;
    jsbytecode *pc = callsite->pc;

    if (type.isUnknown() || type.isAnyObject()) {
        /* Monitor calls on unknown functions. */
        cx->compartment->types.monitorBytecode(cx, script, pc - script->code);
        return;
    }

    JSFunction *callee = NULL;

    if (type.isSingleObject()) {
        JSObject *obj = type.singleObject();

        if (!obj->isFunction()) {
            /* Calls on non-functions are dynamically monitored. */
            return;
        }

        if (obj->toFunction()->isNative()) {
            /*
             * The return value and all side effects within native calls should
             * be dynamically monitored, except when the compiler is generating
             * specialized inline code or stub calls for a specific natives and
             * knows about the behavior of that native.
             */
            cx->compartment->types.monitorBytecode(cx, script, pc - script->code, true);

            /*
             * Add type constraints capturing the possible behavior of
             * specialized natives which operate on properties. :XXX: use
             * better factoring for both this and the compiler code itself
             * which specializes particular natives.
             */

            Native native = obj->toFunction()->native();

            if (native == js::array_push) {
                for (size_t i = 0; i < callsite->argumentCount; i++) {
                    callsite->thisTypes->addSetProperty(cx, script, pc,
                                                        callsite->argumentTypes[i], JSID_VOID);
                }
            }

            if (native == js::array_pop || native == js::array_shift)
                callsite->thisTypes->addGetProperty(cx, script, pc, callsite->returnTypes, JSID_VOID);

            if (native == js_Array) {
                TypeObject *res = TypeScript::InitObject(cx, script, pc, JSProto_Array);
                if (!res)
                    return;

                callsite->returnTypes->addType(cx, Type::ObjectType(res));

                if (callsite->argumentCount >= 2) {
                    for (unsigned i = 0; i < callsite->argumentCount; i++) {
                        PropertyAccess(cx, script, pc, res, true,
                                       callsite->argumentTypes[i], JSID_VOID);
                    }
                }
            }

            return;
        }

        callee = obj->toFunction();
    } else if (type.isTypeObject()) {
        callee = type.typeObject()->interpretedFunction;
        if (!callee)
            return;
    } else {
        /* Calls on non-objects are dynamically monitored. */
        return;
    }

    if (!callee->script()->ensureHasTypes(cx))
        return;

    unsigned nargs = callee->nargs;

    /* Add bindings for the arguments of the call. */
    for (unsigned i = 0; i < callsite->argumentCount && i < nargs; i++) {
        TypeSet *argTypes = callsite->argumentTypes[i];
        TypeSet *types = TypeScript::ArgTypes(callee->script(), i);
        argTypes->addSubsetBarrier(cx, script, pc, types);
    }

    /* Add void type for any formals in the callee not supplied at the call site. */
    for (unsigned i = callsite->argumentCount; i < nargs; i++) {
        TypeSet *types = TypeScript::ArgTypes(callee->script(), i);
        types->addType(cx, Type::UndefinedType());
    }

    TypeSet *thisTypes = TypeScript::ThisTypes(callee->script());
    TypeSet *returnTypes = TypeScript::ReturnTypes(callee->script());

    if (callsite->isNew) {
        /*
         * If the script does not return a value then the pushed value is the
         * new object (typical case). Note that we don't model construction of
         * the new value, which is done dynamically; we don't keep track of the
         * possible 'new' types for a given prototype type object.
         */
        thisTypes->addSubset(cx, callsite->returnTypes);
        returnTypes->addFilterPrimitives(cx, callsite->returnTypes,
                                         TypeSet::FILTER_ALL_PRIMITIVES);
    } else {
        /*
         * Add a binding for the return value of the call. We don't add a
         * binding for the receiver object, as this is done with PropagateThis
         * constraints added by the original JSOP_CALL* op. The type sets we
         * manipulate here have lost any correlations between particular types
         * in the 'this' and 'callee' sets, which we want to maintain for
         * polymorphic JSOP_CALLPROP invocations.
         */
        returnTypes->addSubset(cx, callsite->returnTypes);
    }
}

void
TypeConstraintPropagateThis::newType(JSContext *cx, TypeSet *source, Type type)
{
    if (type.isUnknown() || type.isAnyObject()) {
        /*
         * The callee is unknown, make sure the call is monitored so we pick up
         * possible this/callee correlations. This only comes into play for
         * CALLPROP, for other calls we are past the type barrier and a
         * TypeConstraintCall will also monitor the call.
         */
        cx->compartment->types.monitorBytecode(cx, script, callpc - script->code);
        return;
    }

    /* Ignore calls to natives, these will be handled by TypeConstraintCall. */
    JSFunction *callee = NULL;

    if (type.isSingleObject()) {
        JSObject *object = type.singleObject();
        if (!object->isFunction() || !object->toFunction()->isInterpreted())
            return;
        callee = object->toFunction();
    } else if (type.isTypeObject()) {
        TypeObject *object = type.typeObject();
        if (!object->interpretedFunction)
            return;
        callee = object->interpretedFunction;
    } else {
        /* Ignore calls to primitives, these will go through a stub. */
        return;
    }

    if (!callee->script()->ensureHasTypes(cx))
        return;

    TypeSet *thisTypes = TypeScript::ThisTypes(callee->script());
    if (this->types)
        this->types->addSubset(cx, thisTypes);
    else
        thisTypes->addType(cx, this->type);
}

void
TypeConstraintArith::newType(JSContext *cx, TypeSet *source, Type type)
{
    /*
     * We only model a subset of the arithmetic behavior that is actually
     * possible. The following need to be watched for at runtime:
     *
     * 1. Operations producing a double where no operand was a double.
     * 2. Operations producing a string where no operand was a string (addition only).
     * 3. Operations producing a value other than int/double/string.
     */
    if (other) {
        /*
         * Addition operation, consider these cases:
         *   {int,bool} x {int,bool} -> int
         *   double x {int,bool,double} -> double
         *   string x any -> string
         */
        if (type.isUnknown() || other->unknown()) {
            target->addType(cx, Type::UnknownType());
        } else if (type.isPrimitive(JSVAL_TYPE_DOUBLE)) {
            if (other->hasAnyFlag(TYPE_FLAG_UNDEFINED | TYPE_FLAG_NULL |
                                  TYPE_FLAG_INT32 | TYPE_FLAG_DOUBLE | TYPE_FLAG_BOOLEAN |
                                  TYPE_FLAG_ANYOBJECT) ||
                other->getObjectCount() != 0) {
                target->addType(cx, Type::DoubleType());
            }
        } else if (type.isPrimitive(JSVAL_TYPE_STRING)) {
            target->addType(cx, Type::StringType());
        } else {
            if (other->hasAnyFlag(TYPE_FLAG_UNDEFINED | TYPE_FLAG_NULL |
                                  TYPE_FLAG_INT32 | TYPE_FLAG_BOOLEAN |
                                  TYPE_FLAG_ANYOBJECT) ||
                other->getObjectCount() != 0) {
                target->addType(cx, Type::Int32Type());
            }
            if (other->hasAnyFlag(TYPE_FLAG_DOUBLE))
                target->addType(cx, Type::DoubleType());
        }
    } else {
        if (type.isUnknown())
            target->addType(cx, Type::UnknownType());
        else if (type.isPrimitive(JSVAL_TYPE_DOUBLE))
            target->addType(cx, Type::DoubleType());
        else
            target->addType(cx, Type::Int32Type());
    }
}

void
TypeConstraintTransformThis::newType(JSContext *cx, TypeSet *source, Type type)
{
    if (type.isUnknown() || type.isAnyObject() || type.isObject() || script->strictModeCode) {
        target->addType(cx, type);
        return;
    }

    /*
     * Note: if |this| is null or undefined, the pushed value is the outer window. We
     * can't use script->getGlobalType() here because it refers to the inner window.
     */
    if (!script->hasGlobal() ||
        type.isPrimitive(JSVAL_TYPE_NULL) ||
        type.isPrimitive(JSVAL_TYPE_UNDEFINED)) {
        target->addType(cx, Type::UnknownType());
        return;
    }

    TypeObject *object = NULL;
    switch (type.primitive()) {
      case JSVAL_TYPE_INT32:
      case JSVAL_TYPE_DOUBLE:
        object = TypeScript::StandardType(cx, script, JSProto_Number);
        break;
      case JSVAL_TYPE_BOOLEAN:
        object = TypeScript::StandardType(cx, script, JSProto_Boolean);
        break;
      case JSVAL_TYPE_STRING:
        object = TypeScript::StandardType(cx, script, JSProto_String);
        break;
      default:
        return;
    }

    if (!object) {
        cx->compartment->types.setPendingNukeTypes(cx);
        return;
    }

    target->addType(cx, Type::ObjectType(object));
}

/////////////////////////////////////////////////////////////////////
// Freeze constraints
/////////////////////////////////////////////////////////////////////

/* Constraint which triggers recompilation of a script if any type is added to a type set. */
class TypeConstraintFreeze : public TypeConstraint
{
public:
    JSScript *script;

    /* Whether a new type has already been added, triggering recompilation. */
    bool typeAdded;

    TypeConstraintFreeze(JSScript *script)
        : TypeConstraint("freeze"), script(script), typeAdded(false)
    {}

    void newType(JSContext *cx, TypeSet *source, Type type)
    {
        if (typeAdded)
            return;

        typeAdded = true;
        cx->compartment->types.addPendingRecompile(cx, script);
    }
};

void
TypeSet::addFreeze(JSContext *cx)
{
    add(cx, cx->typeLifoAlloc().new_<TypeConstraintFreeze>(
                cx->compartment->types.compiledScript), false);
}

/*
 * Constraint which triggers recompilation of a script if a possible new JSValueType
 * tag is realized for a type set.
 */
class TypeConstraintFreezeTypeTag : public TypeConstraint
{
public:
    JSScript *script;

    /*
     * Whether the type tag has been marked unknown due to a type change which
     * occurred after this constraint was generated (and which triggered recompilation).
     */
    bool typeUnknown;

    TypeConstraintFreezeTypeTag(JSScript *script)
        : TypeConstraint("freezeTypeTag"), script(script), typeUnknown(false)
    {}

    void newType(JSContext *cx, TypeSet *source, Type type)
    {
        if (typeUnknown)
            return;

        if (!type.isUnknown() && !type.isAnyObject() && type.isObject()) {
            /* Ignore new objects when the type set already has other objects. */
            if (source->getObjectCount() >= 2)
                return;
        }

        typeUnknown = true;
        cx->compartment->types.addPendingRecompile(cx, script);
    }
};

static inline JSValueType
GetValueTypeFromTypeFlags(TypeFlags flags)
{
    switch (flags) {
      case TYPE_FLAG_UNDEFINED:
        return JSVAL_TYPE_UNDEFINED;
      case TYPE_FLAG_NULL:
        return JSVAL_TYPE_NULL;
      case TYPE_FLAG_BOOLEAN:
        return JSVAL_TYPE_BOOLEAN;
      case TYPE_FLAG_INT32:
        return JSVAL_TYPE_INT32;
      case (TYPE_FLAG_INT32 | TYPE_FLAG_DOUBLE):
        return JSVAL_TYPE_DOUBLE;
      case TYPE_FLAG_STRING:
        return JSVAL_TYPE_STRING;
      case TYPE_FLAG_LAZYARGS:
        return JSVAL_TYPE_MAGIC;
      case TYPE_FLAG_ANYOBJECT:
        return JSVAL_TYPE_OBJECT;
      default:
        return JSVAL_TYPE_UNKNOWN;
    }
}

JSValueType
TypeSet::getKnownTypeTag(JSContext *cx)
{
    TypeFlags flags = baseFlags();
    JSValueType type;

    if (baseObjectCount())
        type = flags ? JSVAL_TYPE_UNKNOWN : JSVAL_TYPE_OBJECT;
    else
        type = GetValueTypeFromTypeFlags(flags);

    /*
     * If the type set is totally empty then it will be treated as unknown,
     * but we still need to record the dependency as adding a new type can give
     * it a definite type tag. This is not needed if there are enough types
     * that the exact tag is unknown, as it will stay unknown as more types are
     * added to the set.
     */
    bool empty = flags == 0 && baseObjectCount() == 0;
    JS_ASSERT_IF(empty, type == JSVAL_TYPE_UNKNOWN);

    if (cx->compartment->types.compiledScript && (empty || type != JSVAL_TYPE_UNKNOWN)) {
        add(cx, cx->typeLifoAlloc().new_<TypeConstraintFreezeTypeTag>(
                  cx->compartment->types.compiledScript), false);
    }

    return type;
}

/* Constraint which triggers recompilation if an object acquires particular flags. */
class TypeConstraintFreezeObjectFlags : public TypeConstraint
{
public:
    JSScript *script;

    /* Flags we are watching for on this object. */
    TypeObjectFlags flags;

    /* Whether the object has already been marked as having one of the flags. */
    bool *pmarked;
    bool localMarked;

    TypeConstraintFreezeObjectFlags(JSScript *script, TypeObjectFlags flags, bool *pmarked)
        : TypeConstraint("freezeObjectFlags"), script(script), flags(flags),
          pmarked(pmarked), localMarked(false)
    {}

    TypeConstraintFreezeObjectFlags(JSScript *script, TypeObjectFlags flags)
        : TypeConstraint("freezeObjectFlags"), script(script), flags(flags),
          pmarked(&localMarked), localMarked(false)
    {}

    void newType(JSContext *cx, TypeSet *source, Type type) {}

    void newObjectState(JSContext *cx, TypeObject *object, bool force)
    {
        if (object->hasAnyFlags(flags) && !*pmarked) {
            *pmarked = true;
            cx->compartment->types.addPendingRecompile(cx, script);
        } else if (force) {
            cx->compartment->types.addPendingRecompile(cx, script);
        }
    }
};

/*
 * Constraint which triggers recompilation if any object in a type set acquire
 * particular flags.
 */
class TypeConstraintFreezeObjectFlagsSet : public TypeConstraint
{
public:
    JSScript *script;

    TypeObjectFlags flags;
    bool marked;

    TypeConstraintFreezeObjectFlagsSet(JSScript *script, TypeObjectFlags flags)
        : TypeConstraint("freezeObjectKindSet"), script(script), flags(flags), marked(false)
    {}

    void newType(JSContext *cx, TypeSet *source, Type type)
    {
        if (marked) {
            /* Despecialized the kind we were interested in due to recompilation. */
            return;
        }

        if (type.isUnknown() || type.isAnyObject()) {
            /* Fallthrough and recompile. */
        } else if (type.isObject()) {
            TypeObject *object = type.isSingleObject()
                ? type.singleObject()->getType(cx)
                : type.typeObject();
            if (!object->hasAnyFlags(flags)) {
                /*
                 * Add a constraint on the the object to pick up changes in the
                 * object's properties.
                 */
                TypeSet *types = object->getProperty(cx, JSID_EMPTY, false);
                if (!types)
                    return;
                types->add(cx, cx->typeLifoAlloc().new_<TypeConstraintFreezeObjectFlags>(
                                  script, flags, &marked), false);
                return;
            }
        } else {
            return;
        }

        marked = true;
        cx->compartment->types.addPendingRecompile(cx, script);
    }
};

bool
TypeSet::hasObjectFlags(JSContext *cx, TypeObjectFlags flags)
{
    if (unknownObject())
        return true;

    /*
     * Treat type sets containing no objects as having all object flags,
     * to spare callers from having to check this.
     */
    if (baseObjectCount() == 0)
        return true;

    unsigned count = getObjectCount();
    for (unsigned i = 0; i < count; i++) {
        TypeObject *object = getTypeObject(i);
        if (!object) {
            JSObject *obj = getSingleObject(i);
            if (obj)
                object = obj->getType(cx);
        }
        if (object && object->hasAnyFlags(flags))
            return true;
    }

    /*
     * Watch for new objects of different kind, and re-traverse existing types
     * in this set to add any needed FreezeArray constraints.
     */
    add(cx, cx->typeLifoAlloc().new_<TypeConstraintFreezeObjectFlagsSet>(
                 cx->compartment->types.compiledScript, flags));

    return false;
}

bool
TypeSet::HasObjectFlags(JSContext *cx, TypeObject *object, TypeObjectFlags flags)
{
    if (object->hasAnyFlags(flags))
        return true;

    TypeSet *types = object->getProperty(cx, JSID_EMPTY, false);
    if (!types)
        return true;
    types->add(cx, cx->typeLifoAlloc().new_<TypeConstraintFreezeObjectFlags>(
                      cx->compartment->types.compiledScript, flags), false);
    return false;
}

void
types::MarkArgumentsCreated(JSContext *cx, JSScript *script)
{
    JS_ASSERT(!script->createdArgs);

    script->createdArgs = true;
    script->uninlineable = true;

    MarkTypeObjectFlags(cx, script->function(),
                        OBJECT_FLAG_CREATED_ARGUMENTS | OBJECT_FLAG_UNINLINEABLE);

    if (!script->usedLazyArgs)
        return;

    AutoEnterTypeInference enter(cx);

#ifdef JS_METHODJIT
    mjit::ExpandInlineFrames(cx->compartment);
#endif

    if (!script->ensureRanAnalysis(cx, NULL))
        return;

    ScriptAnalysis *analysis = script->analysis();

    for (FrameRegsIter iter(cx); !iter.done(); ++iter) {
        StackFrame *fp = iter.fp();
        if (fp->isScriptFrame() && fp->script() == script) {
            /*
             * Check locals and stack slots, assignment to individual arguments
             * is treated as an escape on the arguments.
             */
            Value *sp = fp->base() + analysis->getCode(iter.pc()).stackDepth;
            for (Value *vp = fp->slots(); vp < sp; vp++) {
                if (vp->isMagicCheck(JS_LAZY_ARGUMENTS)) {
                    if (!js_GetArgsValue(cx, fp, vp))
                        vp->setNull();
                }
            }
        }
    }
}

static inline void
ObjectStateChange(JSContext *cx, TypeObject *object, bool markingUnknown, bool force)
{
    if (object->unknownProperties())
        return;

    /* All constraints listening to state changes are on the empty id. */
    TypeSet *types = object->maybeGetProperty(cx, JSID_EMPTY);

    /* Mark as unknown after getting the types, to avoid assertion. */
    if (markingUnknown)
        object->flags |= OBJECT_FLAG_DYNAMIC_MASK | OBJECT_FLAG_UNKNOWN_PROPERTIES;

    if (types) {
        TypeConstraint *constraint = types->constraintList;
        while (constraint) {
            constraint->newObjectState(cx, object, force);
            constraint = constraint->next;
        }
    }
}

void
TypeSet::WatchObjectStateChange(JSContext *cx, TypeObject *obj)
{
    JS_ASSERT(!obj->unknownProperties());
    TypeSet *types = obj->getProperty(cx, JSID_EMPTY, false);
    if (!types)
        return;

    /*
     * Use a constraint which triggers recompilation when markStateChange is
     * called, which will set 'force' to true.
     */
    types->add(cx, cx->typeLifoAlloc().new_<TypeConstraintFreezeObjectFlags>(
                     cx->compartment->types.compiledScript,
                     0));
}

class TypeConstraintFreezeOwnProperty : public TypeConstraint
{
public:
    JSScript *script;

    bool updated;
    bool configurable;

    TypeConstraintFreezeOwnProperty(JSScript *script, bool configurable)
        : TypeConstraint("freezeOwnProperty"),
          script(script), updated(false), configurable(configurable)
    {}

    void newType(JSContext *cx, TypeSet *source, Type type) {}

    void newPropertyState(JSContext *cx, TypeSet *source)
    {
        if (updated)
            return;
        if (source->isOwnProperty(configurable)) {
            updated = true;
            cx->compartment->types.addPendingRecompile(cx, script);
        }
    }
};

static void
CheckNewScriptProperties(JSContext *cx, TypeObject *type, JSFunction *fun);

bool
TypeSet::isOwnProperty(JSContext *cx, TypeObject *object, bool configurable)
{
    /*
     * Everywhere compiled code depends on definite properties associated with
     * a type object's newScript, we need to make sure there are constraints
     * in place which will mark those properties as configured should the
     * definite properties be invalidated.
     */
    if (object->flags & OBJECT_FLAG_NEW_SCRIPT_REGENERATE) {
        if (object->newScript) {
            CheckNewScriptProperties(cx, object, object->newScript->fun);
        } else {
            JS_ASSERT(object->flags & OBJECT_FLAG_NEW_SCRIPT_CLEARED);
            object->flags &= ~OBJECT_FLAG_NEW_SCRIPT_REGENERATE;
        }
    }

    if (isOwnProperty(configurable))
        return true;

    add(cx, cx->typeLifoAlloc().new_<TypeConstraintFreezeOwnProperty>(
                                                      cx->compartment->types.compiledScript,
                                                      configurable), false);
    return false;
}

bool
TypeSet::knownNonEmpty(JSContext *cx)
{
    if (baseFlags() != 0 || baseObjectCount() != 0)
        return true;

    addFreeze(cx);

    return false;
}

bool
TypeSet::knownSubset(JSContext *cx, TypeSet *other)
{
    if ((baseFlags() & other->baseFlags()) != baseFlags())
        return false;

    if (unknownObject()) {
        JS_ASSERT(other->unknownObject());
    } else {
        for (unsigned i = 0; i < getObjectCount(); i++) {
            TypeObjectKey *obj = getObject(i);
            if (!obj)
                continue;
            if (!other->hasType(Type::ObjectType(obj)))
                return false;
        }
    }

    addFreeze(cx);

    return true;
}

int
TypeSet::getTypedArrayType(JSContext *cx)
{
    int arrayType = TypedArray::TYPE_MAX;
    unsigned count = getObjectCount();

    for (unsigned i = 0; i < count; i++) {
        JSObject *proto = NULL;
        if (JSObject *object = getSingleObject(i)) {
            proto = object->getProto();
        } else if (TypeObject *object = getTypeObject(i)) {
            JS_ASSERT(!object->hasAnyFlags(OBJECT_FLAG_NON_TYPED_ARRAY));
            proto = object->proto;
        }
        if (!proto)
            continue;

        int objArrayType = proto->getClass() - TypedArray::slowClasses;
        JS_ASSERT(objArrayType >= 0 && objArrayType < TypedArray::TYPE_MAX);

        /*
         * Set arrayType to the type of the first array. Return if there is an array
         * of another type.
         */
        if (arrayType == TypedArray::TYPE_MAX)
            arrayType = objArrayType;
        else if (arrayType != objArrayType)
            return TypedArray::TYPE_MAX;
    }

    /*
     * Assume the caller checked that OBJECT_FLAG_NON_TYPED_ARRAY is not set.
     * This means the set contains at least one object because sets with no
     * objects have all object flags.
     */
    JS_ASSERT(arrayType != TypedArray::TYPE_MAX);

    /* Recompile when another typed array is added to this set. */
    addFreeze(cx);

    return arrayType;
}

JSObject *
TypeSet::getSingleton(JSContext *cx, bool freeze)
{
    if (baseFlags() != 0 || baseObjectCount() != 1)
        return NULL;

    JSObject *obj = getSingleObject(0);
    if (!obj)
        return NULL;

    if (freeze) {
        add(cx, cx->typeLifoAlloc().new_<TypeConstraintFreeze>(
                                               cx->compartment->types.compiledScript), false);
    }

    return obj;
}

static inline bool
TypeHasGlobal(Type type, JSObject *global)
{
    if (type.isUnknown() || type.isAnyObject())
        return false;

    if (type.isSingleObject())
        return type.singleObject()->getGlobal() == global;

    if (type.isTypeObject())
        return type.typeObject()->getGlobal() == global;

    JS_ASSERT(type.isPrimitive());
    return true;
}

class TypeConstraintFreezeGlobal : public TypeConstraint
{
public:
    JSScript *script;
    JSObject *global;

    TypeConstraintFreezeGlobal(JSScript *script, JSObject *global)
        : TypeConstraint("freezeGlobal"), script(script), global(global)
    {
        JS_ASSERT(global);
    }

    void newType(JSContext *cx, TypeSet *source, Type type)
    {
        if (!global || TypeHasGlobal(type, global))
            return;

        global = NULL;
        cx->compartment->types.addPendingRecompile(cx, script);
    }
};

bool
TypeSet::hasGlobalObject(JSContext *cx, JSObject *global)
{
    if (unknownObject())
        return false;

    unsigned count = getObjectCount();
    for (unsigned i = 0; i < count; i++) {
        TypeObjectKey *object = getObject(i);
        if (object && !TypeHasGlobal(Type::ObjectType(object), global))
            return false;
    }

    add(cx, cx->typeLifoAlloc().new_<TypeConstraintFreezeGlobal>(
              cx->compartment->types.compiledScript, global), false);

    return true;
}

bool
TypeSet::needsBarrier(JSContext *cx)
{
    bool result = unknownObject()
               || getObjectCount() > 0
               || hasAnyFlag(TYPE_FLAG_STRING);
    if (!result)
        addFreeze(cx);
    return result;
}

/////////////////////////////////////////////////////////////////////
// TypeCompartment
/////////////////////////////////////////////////////////////////////

void
TypeCompartment::init(JSContext *cx)
{
    PodZero(this);

    if (cx && cx->getRunOptions() & JSOPTION_TYPE_INFERENCE)
        inferenceEnabled = true;
}

TypeObject *
TypeCompartment::newTypeObject(JSContext *cx, JSScript *script,
                               JSProtoKey key, JSObject *proto, bool unknown)
{
    TypeObject *object = gc::NewGCThing<TypeObject>(cx, gc::FINALIZE_TYPE_OBJECT, sizeof(TypeObject));
    if (!object)
        return NULL;
    new(object) TypeObject(proto, key == JSProto_Function, unknown);

    if (!cx->typeInferenceEnabled())
        object->flags |= OBJECT_FLAG_UNKNOWN_MASK;
    else
        object->setFlagsFromKey(cx, key);

    return object;
}

TypeObject *
TypeCompartment::newAllocationSiteTypeObject(JSContext *cx, const AllocationSiteKey &key)
{
    AutoEnterTypeInference enter(cx);

    if (!allocationSiteTable) {
        allocationSiteTable = cx->new_<AllocationSiteTable>();
        if (!allocationSiteTable || !allocationSiteTable->init()) {
            cx->compartment->types.setPendingNukeTypes(cx);
            return NULL;
        }
    }

    AllocationSiteTable::AddPtr p = allocationSiteTable->lookupForAdd(key);
    JS_ASSERT(!p);

    JSObject *proto;
    if (!js_GetClassPrototype(cx, key.script->global(), key.kind, &proto, NULL))
        return NULL;

    TypeObject *res = newTypeObject(cx, key.script, key.kind, proto);
    if (!res) {
        cx->compartment->types.setPendingNukeTypes(cx);
        return NULL;
    }

    jsbytecode *pc = key.script->code + key.offset;
    UntrapOpcode untrap(cx, key.script, pc);

    if (JSOp(*pc) == JSOP_NEWOBJECT) {
        /*
         * This object is always constructed the same way and will not be
         * observed by other code before all properties have been added. Mark
         * all the properties as definite properties of the object.
         */
        JSObject *baseobj = key.script->getObject(GET_SLOTNO(pc));

        if (!res->addDefiniteProperties(cx, baseobj))
            return NULL;
    }

    if (!allocationSiteTable->add(p, key, res)) {
        cx->compartment->types.setPendingNukeTypes(cx);
        return NULL;
    }

    return res;
}

static inline jsid
GetAtomId(JSContext *cx, JSScript *script, const jsbytecode *pc, unsigned offset)
{
    unsigned index = js_GetIndexFromBytecode(cx, script, (jsbytecode*) pc, offset);
    return MakeTypeId(cx, ATOM_TO_JSID(script->getAtom(index)));
}

static inline JSObject *
GetScriptObject(JSContext *cx, JSScript *script, const jsbytecode *pc, unsigned offset)
{
    unsigned index = js_GetIndexFromBytecode(cx, script, (jsbytecode*) pc, offset);
    return script->getObject(index);
}

static inline const Value &
GetScriptConst(JSContext *cx, JSScript *script, const jsbytecode *pc)
{
    unsigned index = js_GetIndexFromBytecode(cx, script, (jsbytecode*) pc, 0);
    return script->getConst(index);
}

bool
types::UseNewType(JSContext *cx, JSScript *script, jsbytecode *pc)
{
    JS_ASSERT(cx->typeInferenceEnabled());

    UntrapOpcode untrap(cx, script, pc);

    /*
     * Make a heuristic guess at a use of JSOP_NEW that the constructed object
     * should have a fresh type object. We do this when the NEW is immediately
     * followed by a simple assignment to an object's .prototype field.
     * This is designed to catch common patterns for subclassing in JS:
     *
     * function Super() { ... }
     * function Sub1() { ... }
     * function Sub2() { ... }
     *
     * Sub1.prototype = new Super();
     * Sub2.prototype = new Super();
     *
     * Using distinct type objects for the particular prototypes of Sub1 and
     * Sub2 lets us continue to distinguish the two subclasses and any extra
     * properties added to those prototype objects.
     */
    if (JSOp(*pc) != JSOP_NEW)
        return false;
    pc += JSOP_NEW_LENGTH;
    if (JSOp(*pc) == JSOP_SETPROP) {
        jsid id = GetAtomId(cx, script, pc, 0);
        if (id == id_prototype(cx))
            return true;
    }

    return false;
}

bool
TypeCompartment::growPendingArray(JSContext *cx)
{
    unsigned newCapacity = js::Max(unsigned(100), pendingCapacity * 2);
    PendingWork *newArray = (PendingWork *) OffTheBooks::calloc_(newCapacity * sizeof(PendingWork));
    if (!newArray) {
        cx->compartment->types.setPendingNukeTypes(cx);
        return false;
    }

    memcpy(newArray, pendingArray, pendingCount * sizeof(PendingWork));
    cx->free_(pendingArray);

    pendingArray = newArray;
    pendingCapacity = newCapacity;

    return true;
}

void
TypeCompartment::processPendingRecompiles(JSContext *cx)
{
    /* Steal the list of scripts to recompile, else we will try to recursively recompile them. */
    Vector<JSScript*> *pending = pendingRecompiles;
    pendingRecompiles = NULL;

    JS_ASSERT(!pending->empty());

#ifdef JS_METHODJIT

    mjit::ExpandInlineFrames(cx->compartment);

    for (unsigned i = 0; i < pending->length(); i++) {
        JSScript *script = (*pending)[i];
        mjit::Recompiler recompiler(cx, script);
        if (script->hasJITCode())
            recompiler.recompile();
    }

#endif /* JS_METHODJIT */

    cx->delete_(pending);
}

void
TypeCompartment::setPendingNukeTypes(JSContext *cx)
{
    JS_ASSERT(compartment()->activeInference);
    if (!pendingNukeTypes) {
        if (cx->compartment)
            js_ReportOutOfMemory(cx);
        pendingNukeTypes = true;
    }
}

void
TypeCompartment::nukeTypes(JSContext *cx)
{
    JS_ASSERT(this == &cx->compartment->types);

    /*
     * This is the usual response if we encounter an OOM while adding a type
     * or resolving type constraints. Reset the compartment to not use type
     * inference, and recompile all scripts.
     *
     * Because of the nature of constraint-based analysis (add constraints, and
     * iterate them until reaching a fixpoint), we can't undo an add of a type set,
     * and merely aborting the operation which triggered the add will not be
     * sufficient for correct behavior as we will be leaving the types in an
     * inconsistent state.
     */
    JS_ASSERT(pendingNukeTypes);
    if (pendingRecompiles) {
        cx->free_(pendingRecompiles);
        pendingRecompiles = NULL;
    }

    /*
     * We may or may not be under the GC. In either case don't allocate, and
     * acquire the GC lock so we can update inferenceEnabled for all contexts.
     */

#ifdef JS_THREADSAFE
    AutoLockGC maybeLock;
    if (!cx->runtime->gcMarkAndSweep)
        maybeLock.lock(cx->runtime);
#endif

    inferenceEnabled = false;

    /* Update the cached inferenceEnabled bit in all contexts. */
    for (JSCList *cl = cx->runtime->contextList.next;
         cl != &cx->runtime->contextList;
         cl = cl->next) {
        JSContext *cx = JSContext::fromLinkField(cl);
        cx->setCompartment(cx->compartment);
    }

#ifdef JS_METHODJIT

    JSCompartment *compartment = cx->compartment;
    mjit::ExpandInlineFrames(compartment);

    /* Throw away all JIT code in the compartment, but leave everything else alone. */

    for (gc::CellIter i(cx, cx->compartment, gc::FINALIZE_SCRIPT); !i.done(); i.next()) {
        JSScript *script = i.get<JSScript>();
        if (script->hasJITCode()) {
            mjit::Recompiler recompiler(cx, script);
            recompiler.recompile();
        }
    }
#endif /* JS_METHODJIT */

}

void
TypeCompartment::addPendingRecompile(JSContext *cx, JSScript *script)
{
#ifdef JS_METHODJIT
    if (!script->jitNormal && !script->jitCtor) {
        /* Scripts which haven't been compiled yet don't need to be recompiled. */
        return;
    }

    if (!pendingRecompiles) {
        pendingRecompiles = cx->new_< Vector<JSScript*> >(cx);
        if (!pendingRecompiles) {
            cx->compartment->types.setPendingNukeTypes(cx);
            return;
        }
    }

    for (unsigned i = 0; i < pendingRecompiles->length(); i++) {
        if (script == (*pendingRecompiles)[i])
            return;
    }

    if (!pendingRecompiles->append(script)) {
        cx->compartment->types.setPendingNukeTypes(cx);
        return;
    }
#endif
}

void
TypeCompartment::monitorBytecode(JSContext *cx, JSScript *script, uint32 offset,
                                 bool returnOnly)
{
    ScriptAnalysis *analysis = script->analysis();
    JS_ASSERT(analysis->ranInference());

    jsbytecode *pc = script->code + offset;
    UntrapOpcode untrap(cx, script, pc);

    JS_ASSERT_IF(returnOnly, js_CodeSpec[*pc].format & JOF_INVOKE);

    Bytecode &code = analysis->getCode(pc);

    if (returnOnly ? code.monitoredTypesReturn : code.monitoredTypes)
        return;

    InferSpew(ISpewOps, "addMonitorNeeded:%s #%u:%05u",
              returnOnly ? " returnOnly" : "", script->id(), offset);

    /* Dynamically monitor this call to keep track of its result types. */
    if (js_CodeSpec[*pc].format & JOF_INVOKE)
        code.monitoredTypesReturn = true;

    if (!returnOnly)
        code.monitoredTypes = true;

    cx->compartment->types.addPendingRecompile(cx, script);

    /* Trigger recompilation of any inline callers. */
    if (script->function() && !script->function()->hasLazyType())
        ObjectStateChange(cx, script->function()->type(), false, true);
}

void
TypeCompartment::markSetsUnknown(JSContext *cx, TypeObject *target)
{
    JS_ASSERT(this == &cx->compartment->types);
    JS_ASSERT(!(target->flags & OBJECT_FLAG_SETS_MARKED_UNKNOWN));
    JS_ASSERT(!target->singleton);
    JS_ASSERT(target->unknownProperties());
    target->flags |= OBJECT_FLAG_SETS_MARKED_UNKNOWN;

    AutoEnterTypeInference enter(cx);

    /*
     * Mark both persistent and transient type sets which contain obj as having
     * a generic object type. It is not sufficient to mark just the persistent
     * sets, as analysis of individual opcodes can pull type objects from
     * static information (like initializer objects at various offsets).
     * 
     * We make a list of properties to update and fix them afterwards, as adding
     * types can't be done while iterating over cells as it can potentially make
     * new type objects as well or trigger GC.
     */
    Vector<TypeSet *> pending(cx);
    for (gc::CellIter i(cx, cx->compartment, gc::FINALIZE_TYPE_OBJECT); !i.done(); i.next()) {
        TypeObject *object = i.get<TypeObject>();

        unsigned count = object->getPropertyCount();
        for (unsigned i = 0; i < count; i++) {
            Property *prop = object->getProperty(i);
            if (prop && prop->types.hasType(Type::ObjectType(target))) {
                if (!pending.append(&prop->types))
                    cx->compartment->types.setPendingNukeTypes(cx);
            }
        }
    }

    for (unsigned i = 0; i < pending.length(); i++)
        pending[i]->addType(cx, Type::AnyObjectType());

    for (gc::CellIter i(cx, cx->compartment, gc::FINALIZE_SCRIPT); !i.done(); i.next()) {
        JSScript *script = i.get<JSScript>();
        if (script->types) {
            unsigned count = TypeScript::NumTypeSets(script);
            TypeSet *typeArray = script->types->typeArray();
            for (unsigned i = 0; i < count; i++) {
                if (typeArray[i].hasType(Type::ObjectType(target)))
                    typeArray[i].addType(cx, Type::AnyObjectType());
            }
        }
        if (script->hasAnalysis() && script->analysis()->ranInference()) {
            for (unsigned i = 0; i < script->length; i++) {
                if (!script->analysis()->maybeCode(i))
                    continue;
                jsbytecode *pc = script->code + i;
                UntrapOpcode untrap(cx, script, pc);
                if (js_CodeSpec[*pc].format & JOF_DECOMPOSE)
                    continue;
                unsigned defCount = GetDefCount(script, i);
                if (ExtendedDef(pc))
                    defCount++;
                for (unsigned j = 0; j < defCount; j++) {
                    TypeSet *types = script->analysis()->pushedTypes(pc, j);
                    if (types->hasType(Type::ObjectType(target)))
                        types->addType(cx, Type::AnyObjectType());
                }
            }
        }
    }
}

void
ScriptAnalysis::addTypeBarrier(JSContext *cx, const jsbytecode *pc, TypeSet *target, Type type)
{
    Bytecode &code = getCode(pc);

    if (!type.isUnknown() && !type.isAnyObject() &&
        type.isObject() && target->getObjectCount() >= BARRIER_OBJECT_LIMIT) {
        /* Ignore this barrier, just add the type to the target. */
        target->addType(cx, type);
        return;
    }

    if (!code.typeBarriers) {
        /*
         * Adding type barriers at a bytecode which did not have them before
         * will trigger recompilation. If there were already type barriers,
         * however, do not trigger recompilation (the script will be recompiled
         * if any of the barriers is ever violated).
         */
        cx->compartment->types.addPendingRecompile(cx, script);

        /* Trigger recompilation of any inline callers. */
        if (script->function() && !script->function()->hasLazyType())
            ObjectStateChange(cx, script->function()->type(), false, true);
    }

    /* Ignore duplicate barriers. */
    TypeBarrier *barrier = code.typeBarriers;
    while (barrier) {
        if (barrier->target == target && barrier->type == type && !barrier->singleton)
            return;
        barrier = barrier->next;
    }

    InferSpew(ISpewOps, "typeBarrier: #%u:%05u: %sT%p%s %s",
              script->id(), pc - script->code,
              InferSpewColor(target), target, InferSpewColorReset(),
              TypeString(type));

    barrier = cx->typeLifoAlloc().new_<TypeBarrier>(target, type, (JSObject *) NULL, JSID_VOID);

    barrier->next = code.typeBarriers;
    code.typeBarriers = barrier;
}

void
ScriptAnalysis::addSingletonTypeBarrier(JSContext *cx, const jsbytecode *pc, TypeSet *target, JSObject *singleton, jsid singletonId)
{
    JS_ASSERT(singletonId == MakeTypeId(cx, singletonId) && !JSID_IS_VOID(singletonId));

    Bytecode &code = getCode(pc);

    if (!code.typeBarriers) {
        /* Trigger recompilation as for normal type barriers. */
        cx->compartment->types.addPendingRecompile(cx, script);
        if (script->function() && !script->function()->hasLazyType())
            ObjectStateChange(cx, script->function()->type(), false, true);
    }

    InferSpew(ISpewOps, "singletonTypeBarrier: #%u:%05u: %sT%p%s %p %s",
              script->id(), pc - script->code,
              InferSpewColor(target), target, InferSpewColorReset(),
              (void *) singleton, TypeIdString(singletonId));

    TypeBarrier *barrier = cx->typeLifoAlloc().new_<TypeBarrier>(target, Type::UndefinedType(),
                              singleton, singletonId);

    barrier->next = code.typeBarriers;
    code.typeBarriers = barrier;
}

void
TypeCompartment::print(JSContext *cx, bool force)
{
    JSCompartment *compartment = this->compartment();
    AutoEnterAnalysis enter(compartment);

    if (!force && !InferSpewActive(ISpewResult))
        return;

    for (gc::CellIter i(cx, compartment, gc::FINALIZE_SCRIPT); !i.done(); i.next()) {
        JSScript *script = i.get<JSScript>();
        if (script->hasAnalysis() && script->analysis()->ranInference())
            script->analysis()->printTypes(cx);
    }

#ifdef DEBUG
    for (gc::CellIter i(cx, compartment, gc::FINALIZE_TYPE_OBJECT); !i.done(); i.next()) {
        TypeObject *object = i.get<TypeObject>();
        object->print(cx);
    }
#endif

    printf("Counts: ");
    for (unsigned count = 0; count < TYPE_COUNT_LIMIT; count++) {
        if (count)
            printf("/");
        printf("%u", typeCounts[count]);
    }
    printf(" (%u over)\n", typeCountOver);

    printf("Recompilations: %u\n", recompilations);
}

/////////////////////////////////////////////////////////////////////
// TypeCompartment tables
/////////////////////////////////////////////////////////////////////

/*
 * The arrayTypeTable and objectTypeTable are per-compartment tables for making
 * common type objects to model the contents of large script singletons and
 * JSON objects. These are vanilla Arrays and native Objects, so we distinguish
 * the types of different ones by looking at the types of their properties.
 *
 * All singleton/JSON arrays which have the same prototype, are homogenous and
 * of the same element type will share a type object. All singleton/JSON
 * objects which have the same shape and property types will also share a type
 * object. We don't try to collate arrays or objects that have type mismatches.
 */

static inline bool
NumberTypes(Type a, Type b)
{
    return (a.isPrimitive(JSVAL_TYPE_INT32) || a.isPrimitive(JSVAL_TYPE_DOUBLE))
        && (b.isPrimitive(JSVAL_TYPE_INT32) || b.isPrimitive(JSVAL_TYPE_DOUBLE));
}

/*
 * As for GetValueType, but requires object types to be non-singletons with
 * their default prototype. These are the only values that should appear in
 * arrays and objects whose type can be fixed.
 */
static inline Type
GetValueTypeForTable(JSContext *cx, const Value &v)
{
    Type type = GetValueType(cx, v);
    JS_ASSERT(!type.isSingleObject());
    return type;
}

struct types::ArrayTableKey
{
    Type type;
    JSObject *proto;

    ArrayTableKey()
        : type(Type::UndefinedType()), proto(NULL)
    {}

    typedef ArrayTableKey Lookup;

    static inline uint32 hash(const ArrayTableKey &v) {
        return (uint32) (v.type.raw() ^ ((uint32)(size_t)v.proto >> 2));
    }

    static inline bool match(const ArrayTableKey &v1, const ArrayTableKey &v2) {
        return v1.type == v2.type && v1.proto == v2.proto;
    }
};

void
TypeCompartment::fixArrayType(JSContext *cx, JSObject *obj)
{
    AutoEnterTypeInference enter(cx);

    if (!arrayTypeTable) {
        arrayTypeTable = cx->new_<ArrayTypeTable>();
        if (!arrayTypeTable || !arrayTypeTable->init()) {
            arrayTypeTable = NULL;
            cx->compartment->types.setPendingNukeTypes(cx);
            return;
        }
    }

    /*
     * If the array is of homogenous type, pick a type object which will be
     * shared with all other singleton/JSON arrays of the same type.
     * If the array is heterogenous, keep the existing type object, which has
     * unknown properties.
     */
    JS_ASSERT(obj->isDenseArray());

    unsigned len = obj->getDenseArrayInitializedLength();
    if (len == 0)
        return;

    Type type = GetValueTypeForTable(cx, obj->getDenseArrayElement(0));

    for (unsigned i = 1; i < len; i++) {
        Type ntype = GetValueTypeForTable(cx, obj->getDenseArrayElement(i));
        if (ntype != type) {
            if (NumberTypes(type, ntype))
                type = Type::DoubleType();
            else
                return;
        }
    }

    ArrayTableKey key;
    key.type = type;
    key.proto = obj->getProto();
    ArrayTypeTable::AddPtr p = arrayTypeTable->lookupForAdd(key);

    if (p) {
        obj->setType(p->value);
    } else {
        /* Make a new type to use for future arrays with the same elements. */
        TypeObject *objType = newTypeObject(cx, NULL, JSProto_Array, obj->getProto());
        if (!objType) {
            cx->compartment->types.setPendingNukeTypes(cx);
            return;
        }
        obj->setType(objType);

        if (!objType->unknownProperties())
            objType->addPropertyType(cx, JSID_VOID, type);

        if (!arrayTypeTable->relookupOrAdd(p, key, objType)) {
            cx->compartment->types.setPendingNukeTypes(cx);
            return;
        }
    }
}

/*
 * N.B. We could also use the initial shape of the object (before its type is
 * fixed) as the key in the object table, but since all references in the table
 * are weak the hash entries would usually be collected on GC even if objects
 * with the new type/shape are still live.
 */
struct types::ObjectTableKey
{
    jsid *ids;
    uint32 nslots;
    uint32 nfixed;
    JSObject *proto;

    typedef JSObject * Lookup;

    static inline uint32 hash(JSObject *obj) {
        return (uint32) (JSID_BITS(obj->lastProperty()->propid()) ^
                         obj->slotSpan() ^ obj->numFixedSlots() ^
                         ((uint32)(size_t)obj->getProto() >> 2));
    }

    static inline bool match(const ObjectTableKey &v, JSObject *obj) {
        if (obj->slotSpan() != v.nslots ||
            obj->numFixedSlots() != v.nfixed ||
            obj->getProto() != v.proto) {
            return false;
        }
        const Shape *shape = obj->lastProperty();
        while (!shape->isEmptyShape()) {
            if (shape->propid() != v.ids[shape->slot()])
                return false;
            shape = shape->previous();
        }
        return true;
    }
};

struct types::ObjectTableEntry
{
    TypeObject *object;
    Type *types;
};

void
TypeCompartment::fixObjectType(JSContext *cx, JSObject *obj)
{
    AutoEnterTypeInference enter(cx);

    if (!objectTypeTable) {
        objectTypeTable = cx->new_<ObjectTypeTable>();
        if (!objectTypeTable || !objectTypeTable->init()) {
            objectTypeTable = NULL;
            cx->compartment->types.setPendingNukeTypes(cx);
            return;
        }
    }

    /*
     * Use the same type object for all singleton/JSON arrays with the same
     * base shape, i.e. the same fields written in the same order. If there
     * is a type mismatch with previous objects of the same shape, use the
     * generic unknown type.
     */
    JS_ASSERT(obj->isObject());

    if (obj->slotSpan() == 0 || obj->inDictionaryMode())
        return;

    ObjectTypeTable::AddPtr p = objectTypeTable->lookupForAdd(obj);
    const Shape *baseShape = obj->lastProperty();

    if (p) {
        /* The lookup ensures the shape matches, now check that the types match. */
        Type *types = p->value.types;
        for (unsigned i = 0; i < obj->slotSpan(); i++) {
            Type ntype = GetValueTypeForTable(cx, obj->getSlot(i));
            if (ntype != types[i]) {
                if (NumberTypes(ntype, types[i])) {
                    if (types[i].isPrimitive(JSVAL_TYPE_INT32)) {
                        types[i] = Type::DoubleType();
                        const Shape *shape = baseShape;
                        while (!shape->isEmptyShape()) {
                            if (shape->slot() == i) {
                                Type type = Type::DoubleType();
                                if (!p->value.object->unknownProperties()) {
                                    jsid id = MakeTypeId(cx, shape->propid());
                                    p->value.object->addPropertyType(cx, id, type);
                                }
                                break;
                            }
                            shape = shape->previous();
                        }
                    }
                } else {
                    return;
                }
            }
        }

        obj->setType(p->value.object);
    } else {
        /* Make a new type to use for the object and similar future ones. */
        TypeObject *objType = newTypeObject(cx, NULL, JSProto_Object, obj->getProto());
        if (!objType || !objType->addDefiniteProperties(cx, obj)) {
            cx->compartment->types.setPendingNukeTypes(cx);
            return;
        }

        jsid *ids = (jsid *) cx->calloc_(obj->slotSpan() * sizeof(jsid));
        if (!ids) {
            cx->compartment->types.setPendingNukeTypes(cx);
            return;
        }

        Type *types = (Type *) cx->calloc_(obj->slotSpan() * sizeof(Type));
        if (!types) {
            cx->compartment->types.setPendingNukeTypes(cx);
            return;
        }

        const Shape *shape = baseShape;
        while (!shape->isEmptyShape()) {
            ids[shape->slot()] = shape->propid();
            types[shape->slot()] = GetValueTypeForTable(cx, obj->getSlot(shape->slot()));
            if (!objType->unknownProperties()) {
                jsid id = MakeTypeId(cx, shape->propid());
                objType->addPropertyType(cx, id, types[shape->slot()]);
            }
            shape = shape->previous();
        }

        ObjectTableKey key;
        key.ids = ids;
        key.nslots = obj->slotSpan();
        key.nfixed = obj->numFixedSlots();
        key.proto = obj->getProto();
        JS_ASSERT(ObjectTableKey::match(key, obj));

        ObjectTableEntry entry;
        entry.object = objType;
        entry.types = types;

        p = objectTypeTable->lookupForAdd(obj);
        if (!objectTypeTable->add(p, key, entry)) {
            cx->compartment->types.setPendingNukeTypes(cx);
            return;
        }

        obj->setType(objType);
    }
}

/////////////////////////////////////////////////////////////////////
// TypeObject
/////////////////////////////////////////////////////////////////////

void
TypeObject::getFromPrototypes(JSContext *cx, jsid id, TypeSet *types, bool force)
{
    if (!force && types->hasPropagatedProperty())
        return;

    types->setPropagatedProperty();

    if (!proto)
        return;

    if (proto->getType(cx)->unknownProperties()) {
        types->addType(cx, Type::UnknownType());
        return;
    }

    TypeSet *protoTypes = proto->type()->getProperty(cx, id, false);
    if (!protoTypes)
        return;

    protoTypes->addSubset(cx, types);

    proto->type()->getFromPrototypes(cx, id, protoTypes);
}

static inline void
UpdatePropertyType(JSContext *cx, TypeSet *types, JSObject *obj, const Shape *shape, bool force)
{
    if (shape->hasGetterValue() || shape->hasSetterValue()) {
        types->addType(cx, Type::UnknownType());
    } else if (shape->hasDefaultGetterOrIsMethod() && shape->hasSlot()) {
        const Value &value = obj->nativeGetSlot(shape->slot());

        /*
         * Don't add initial undefined types for singleton properties that are
         * not collated into the JSID_VOID property (see propertySet comment).
         */
        if (!force && value.isUndefined())
            return;

        Type type = GetValueType(cx, value);
        types->addType(cx, type);
    }
}

bool
TypeObject::addProperty(JSContext *cx, jsid id, Property **pprop)
{
    JS_ASSERT(!*pprop);
    Property *base = cx->typeLifoAlloc().new_<Property>(id);
    if (!base) {
        cx->compartment->types.setPendingNukeTypes(cx);
        return false;
    }

    if (singleton) {
        /*
         * Fill the property in with any type the object already has in an
         * own property. We are only interested in plain native properties
         * which don't go through a barrier when read by the VM or jitcode.
         * We don't need to handle arrays or other JIT'ed non-natives as
         * these are not (yet) singletons.
         */

        if (JSID_IS_VOID(id)) {
            /* Go through all shapes on the object to get integer-valued properties. */
            const Shape *shape = singleton->lastProperty();
            while (!shape->isEmptyShape()) {
                if (JSID_IS_VOID(MakeTypeId(cx, shape->propid())))
                    UpdatePropertyType(cx, &base->types, singleton, shape, true);
                shape = shape->previous();
            }
        } else if (!JSID_IS_EMPTY(id)) {
            const Shape *shape = singleton->nativeLookup(cx, id);
            if (shape)
                UpdatePropertyType(cx, &base->types, singleton, shape, false);
        }

        if (singleton->watched()) {
            /*
             * Mark the property as configured, to inhibit optimizations on it
             * and avoid bypassing the watchpoint handler.
             */
            base->types.setOwnProperty(cx, true);
        }
    }

    *pprop = base;

    InferSpew(ISpewOps, "typeSet: %sT%p%s property %s %s",
              InferSpewColor(&base->types), &base->types, InferSpewColorReset(),
              TypeObjectString(this), TypeIdString(id));

    return true;
}

bool
TypeObject::addDefiniteProperties(JSContext *cx, JSObject *obj)
{
    if (unknownProperties())
        return true;

    /* Mark all properties of obj as definite properties of this type. */
    AutoEnterTypeInference enter(cx);

    const Shape *shape = obj->lastProperty();
    while (!shape->isEmptyShape()) {
        jsid id = MakeTypeId(cx, shape->propid());
        if (!JSID_IS_VOID(id) && obj->isFixedSlot(shape->slot()) &&
            shape->slot() <= (TYPE_FLAG_DEFINITE_MASK >> TYPE_FLAG_DEFINITE_SHIFT)) {
            TypeSet *types = getProperty(cx, id, true);
            if (!types)
                return false;
            types->setDefinite(shape->slot());
        }
        shape = shape->previous();
    }

    return true;
}

bool
TypeObject::matchDefiniteProperties(JSObject *obj)
{
    unsigned count = getPropertyCount();
    for (unsigned i = 0; i < count; i++) {
        Property *prop = getProperty(i);
        if (!prop)
            continue;
        if (prop->types.isDefiniteProperty()) {
            unsigned slot = prop->types.definiteSlot();

            bool found = false;
            const Shape *shape = obj->lastProperty();
            while (!shape->isEmptyShape()) {
                if (shape->slot() == slot && shape->propid() == prop->id) {
                    found = true;
                    break;
                }
                shape = shape->previous();
            }
            if (!found)
                return false;
        }
    }

    return true;
}

inline void
InlineAddTypeProperty(JSContext *cx, TypeObject *obj, jsid id, Type type)
{
    JS_ASSERT(id == MakeTypeId(cx, id));

    AutoEnterTypeInference enter(cx);

    TypeSet *types = obj->getProperty(cx, id, true);
    if (!types || types->hasType(type))
        return;

    InferSpew(ISpewOps, "externalType: property %s %s: %s",
              TypeObjectString(obj), TypeIdString(id), TypeString(type));
    types->addType(cx, type);
}

void
TypeObject::addPropertyType(JSContext *cx, jsid id, Type type)
{
    InlineAddTypeProperty(cx, this, id, type);
}

void
TypeObject::addPropertyType(JSContext *cx, jsid id, const Value &value)
{
    InlineAddTypeProperty(cx, this, id, GetValueType(cx, value));
}

void
TypeObject::addPropertyType(JSContext *cx, const char *name, Type type)
{
    jsid id = JSID_VOID;
    if (name) {
        JSAtom *atom = js_Atomize(cx, name, strlen(name));
        if (!atom) {
            AutoEnterTypeInference enter(cx);
            cx->compartment->types.setPendingNukeTypes(cx);
            return;
        }
        id = ATOM_TO_JSID(atom);
    }
    InlineAddTypeProperty(cx, this, id, type);
}

void
TypeObject::addPropertyType(JSContext *cx, const char *name, const Value &value)
{
    addPropertyType(cx, name, GetValueType(cx, value));
}

void
TypeObject::markPropertyConfigured(JSContext *cx, jsid id)
{
    AutoEnterTypeInference enter(cx);

    id = MakeTypeId(cx, id);

    TypeSet *types = getProperty(cx, id, true);
    if (types)
        types->setOwnProperty(cx, true);
}

void
TypeObject::markStateChange(JSContext *cx)
{
    if (unknownProperties())
        return;

    AutoEnterTypeInference enter(cx);
    TypeSet *types = maybeGetProperty(cx, JSID_EMPTY);
    if (types) {
        TypeConstraint *constraint = types->constraintList;
        while (constraint) {
            constraint->newObjectState(cx, this, true);
            constraint = constraint->next;
        }
    }
}

void
TypeObject::setFlags(JSContext *cx, TypeObjectFlags flags)
{
    if ((this->flags & flags) == flags)
        return;

    AutoEnterTypeInference enter(cx);

    if (singleton) {
        /* Make sure flags are consistent with persistent object state. */
        JS_ASSERT_IF(flags & OBJECT_FLAG_CREATED_ARGUMENTS,
                     (flags & OBJECT_FLAG_UNINLINEABLE) &&
                     interpretedFunction->script()->createdArgs);
        JS_ASSERT_IF(flags & OBJECT_FLAG_UNINLINEABLE,
                     interpretedFunction->script()->uninlineable);
        JS_ASSERT_IF(flags & OBJECT_FLAG_REENTRANT_FUNCTION,
                     interpretedFunction->script()->reentrantOuterFunction);
        JS_ASSERT_IF(flags & OBJECT_FLAG_ITERATED,
                     singleton->lastProperty()->hasObjectFlag(BaseShape::ITERATED_SINGLETON));
    }

    this->flags |= flags;

    InferSpew(ISpewOps, "%s: setFlags 0x%x", TypeObjectString(this), flags);

    ObjectStateChange(cx, this, false, false);
}

void
TypeObject::markUnknown(JSContext *cx)
{
    AutoEnterTypeInference enter(cx);

    JS_ASSERT(cx->compartment->activeInference);
    JS_ASSERT(!unknownProperties());

    if (!(flags & OBJECT_FLAG_NEW_SCRIPT_CLEARED))
        clearNewScript(cx);

    InferSpew(ISpewOps, "UnknownProperties: %s", TypeObjectString(this));

    ObjectStateChange(cx, this, true, true);

    /*
     * Existing constraints may have already been added to this object, which we need
     * to do the right thing for. We can't ensure that we will mark all unknown
     * objects before they have been accessed, as the __proto__ of a known object
     * could be dynamically set to an unknown object, and we can decide to ignore
     * properties of an object during analysis (i.e. hashmaps). Adding unknown for
     * any properties accessed already accounts for possible values read from them.
     */

    unsigned count = getPropertyCount();
    for (unsigned i = 0; i < count; i++) {
        Property *prop = getProperty(i);
        if (prop) {
            prop->types.addType(cx, Type::UnknownType());
            prop->types.setOwnProperty(cx, true);
        }
    }
}

void
TypeObject::clearNewScript(JSContext *cx)
{
    JS_ASSERT(!(flags & OBJECT_FLAG_NEW_SCRIPT_CLEARED));
    flags |= OBJECT_FLAG_NEW_SCRIPT_CLEARED;

    /*
     * It is possible for the object to not have a new script yet but to have
     * one added in the future. When analyzing properties of new scripts we mix
     * in adding constraints to trigger clearNewScript with changes to the
     * type sets themselves (from breakTypeBarriers). It is possible that we
     * could trigger one of these constraints before AnalyzeNewScriptProperties
     * has finished, in which case we want to make sure that call fails.
     */
    if (!newScript)
        return;

    AutoEnterTypeInference enter(cx);

    /*
     * Any definite properties we added due to analysis of the new script when
     * the type object was created are now invalid: objects with the same type
     * can be created by using 'new' on a different script or through some
     * other mechanism (e.g. Object.create). Rather than clear out the definite
     * bits on the object's properties, just mark such properties as having
     * been deleted/reconfigured, which will have the same effect on JITs
     * wanting to use the definite bits to optimize property accesses.
     */
    for (unsigned i = 0; i < getPropertyCount(); i++) {
        Property *prop = getProperty(i);
        if (!prop)
            continue;
        if (prop->types.isDefiniteProperty())
            prop->types.setOwnProperty(cx, true);
    }

    /*
     * If we cleared the new script while in the middle of initializing an
     * object, it will still have the new script's shape and reflect the no
     * longer correct state of the object once its initialization is completed.
     * We can't really detect the possibility of this statically, but the new
     * script keeps track of where each property is initialized so we can walk
     * the stack and fix up any such objects.
     */
    for (FrameRegsIter iter(cx); !iter.done(); ++iter) {
        StackFrame *fp = iter.fp();
        if (fp->isScriptFrame() && fp->isConstructing() &&
            fp->fun() == newScript->fun && fp->thisValue().isObject() &&
            !fp->thisValue().toObject().hasLazyType() &&
            fp->thisValue().toObject().type() == this) {
            JSObject *obj = &fp->thisValue().toObject();
            jsbytecode *pc = iter.pc();

            /* Whether all identified 'new' properties have been initialized. */
            bool finished = false;

            /* If not finished, number of properties that have been added. */
            uint32 numProperties = 0;

            /*
             * If non-zero, we are scanning initializers in a call which has
             * already finished.
             */
            size_t depth = 0;

            for (TypeNewScript::Initializer *init = newScript->initializerList;; init++) {
                uint32 offset = uint32(pc - fp->script()->code);
                if (init->kind == TypeNewScript::Initializer::SETPROP) {
                    if (!depth && init->offset > offset) {
                        /* Advanced past all properties which have been initialized. */
                        break;
                    }
                    numProperties++;
                } else if (init->kind == TypeNewScript::Initializer::FRAME_PUSH) {
                    if (depth) {
                        depth++;
                    } else if (init->offset > offset) {
                        /* Advanced past all properties which have been initialized. */
                        break;
                    } else if (init->offset == offset) {
                        StackSegment &seg = cx->stack.space().containingSegment(fp);
                        if (seg.maybefp() == fp)
                            break;
                        fp = seg.computeNextFrame(fp);
                        pc = fp->pcQuadratic(cx->stack);
                    } else {
                        /* This call has already finished. */
                        depth = 1;
                    }
                } else if (init->kind == TypeNewScript::Initializer::FRAME_POP) {
                    if (depth) {
                        depth--;
                    } else {
                        /* This call has not finished yet. */
                        break;
                    }
                } else {
                    JS_ASSERT(init->kind == TypeNewScript::Initializer::DONE);
                    finished = true;
                    break;
                }
            }

            if (!finished)
                obj->rollbackProperties(cx, numProperties);
        }
    }

    /* We NULL out newScript *before* freeing it so the write barrier works. */
    TypeNewScript *savedNewScript = newScript;
    newScript = NULL;
    cx->free_(savedNewScript);

    markStateChange(cx);
}

void
TypeObject::print(JSContext *cx)
{
    printf("%s : %s",
           TypeObjectString(this),
           proto ? TypeString(Type::ObjectType(proto)) : "(null)");

    if (unknownProperties()) {
        printf(" unknown");
    } else {
        if (!hasAnyFlags(OBJECT_FLAG_NON_PACKED_ARRAY))
            printf(" packed");
        if (!hasAnyFlags(OBJECT_FLAG_NON_DENSE_ARRAY))
            printf(" dense");
        if (!hasAnyFlags(OBJECT_FLAG_NON_TYPED_ARRAY))
            printf(" typed");
        if (hasAnyFlags(OBJECT_FLAG_UNINLINEABLE))
            printf(" uninlineable");
        if (hasAnyFlags(OBJECT_FLAG_SPECIAL_EQUALITY))
            printf(" specialEquality");
        if (hasAnyFlags(OBJECT_FLAG_ITERATED))
            printf(" iterated");
    }

    unsigned count = getPropertyCount();

    if (count == 0) {
        printf(" {}\n");
        return;
    }

    printf(" {");

    for (unsigned i = 0; i < count; i++) {
        Property *prop = getProperty(i);
        if (prop) {
            printf("\n    %s:", TypeIdString(prop->id));
            prop->types.print(cx);
        }
    }

    printf("\n}\n");
}

/////////////////////////////////////////////////////////////////////
// Type Analysis
/////////////////////////////////////////////////////////////////////

/*
 * If the bytecode immediately following code/pc is a test of the value
 * pushed by code, that value should be marked as possibly void.
 */
static inline bool
CheckNextTest(jsbytecode *pc)
{
    jsbytecode *next = pc + GetBytecodeLength(pc);
    switch ((JSOp)*next) {
      case JSOP_IFEQ:
      case JSOP_IFNE:
      case JSOP_NOT:
      case JSOP_OR:
      case JSOP_ORX:
      case JSOP_AND:
      case JSOP_ANDX:
      case JSOP_TYPEOF:
      case JSOP_TYPEOFEXPR:
        return true;
      default:
        /* TRAP ok here */
        return false;
    }
}

static inline TypeObject *
GetInitializerType(JSContext *cx, JSScript *script, jsbytecode *pc)
{
    if (!script->hasGlobal())
        return NULL;

    UntrapOpcode untrap(cx, script, pc);

    JSOp op = JSOp(*pc);
    JS_ASSERT(op == JSOP_NEWARRAY || op == JSOP_NEWOBJECT || op == JSOP_NEWINIT);

    bool isArray = (op == JSOP_NEWARRAY || (op == JSOP_NEWINIT && pc[1] == JSProto_Array));
    return TypeScript::InitObject(cx, script, pc, isArray ? JSProto_Array : JSProto_Object);
}

/*
 * Detach nesting state for script from its parent, removing it entirely if it
 * has no children of its own. This happens when walking type information while
 * initially resolving NAME accesses, thus will not invalidate any compiler
 * dependencies.
 */
static void
DetachNestingParent(JSScript *script)
{
    TypeScriptNesting *nesting = script->nesting();

    if (!nesting || !nesting->parent)
        return;

    /* Remove from parent's list of children. */
    JSScript **pscript = &nesting->parent->nesting()->children;
    while ((*pscript)->nesting() != nesting)
        pscript = &(*pscript)->nesting()->next;
    *pscript = nesting->next;

    nesting->parent = NULL;

    /* If this nesting can have no children of its own, destroy it. */
    if (!script->isOuterFunction)
        script->clearNesting();
}

ScriptAnalysis::NameAccess
ScriptAnalysis::resolveNameAccess(JSContext *cx, jsid id, bool addDependency)
{
    JS_ASSERT(cx->typeInferenceEnabled());

    NameAccess access;
    PodZero(&access);

    if (!JSID_IS_ATOM(id))
        return access;
    JSAtom *atom = JSID_TO_ATOM(id);

    JSScript *script = this->script;
    while (script->function() && script->nesting()) {
        if (!script->ensureRanInference(cx))
            return access;

        /*
         * Don't resolve names in scripts which use 'let' or 'with'. New names
         * bound here can mask variables of the script itself.
         *
         * Also, don't resolve names in scripts which are generators. Frame
         * balancing works differently for generators and we do not maintain
         * active frame counts for such scripts.
         */
        if (script->analysis()->addsScopeObjects() ||
            js_GetOpcode(cx, script, script->code) == JSOP_GENERATOR) {
            return access;
        }

        /* Check if the script definitely binds the identifier. */
        uintN index;
        BindingKind kind = script->bindings.lookup(cx, atom, &index);
        if (kind == ARGUMENT || kind == VARIABLE) {
            TypeObject *obj = script->function()->getType(cx);

            if (addDependency) {
                /*
                 * Record the dependency which compiled code has on the outer
                 * function being non-reentrant.
                 */
                if (TypeSet::HasObjectFlags(cx, obj, OBJECT_FLAG_REENTRANT_FUNCTION))
                    return access;
            }

            access.script = script;
            access.nesting = script->nesting();
            access.slot = (kind == ARGUMENT) ? ArgSlot(index) : LocalSlot(script, index);
            access.arg = (kind == ARGUMENT);
            access.index = index;
            return access;
        } else if (kind != NONE) {
            return access;
        }

        /*
         * The script's bindings do not contain a name for the function itself,
         * don't resolve name accesses on lambdas in DeclEnv objects on the
         * scope chain.
         */
        if (atom == CallObjectLambdaName(script->function()))
            return access;

        if (!script->nesting()->parent)
            return access;
        script = script->nesting()->parent;
    }

    return access;
}

/* Analyze type information for a single bytecode. */
bool
ScriptAnalysis::analyzeTypesBytecode(JSContext *cx, unsigned offset,
                                     TypeInferenceState &state)
{
    jsbytecode *pc = script->code + offset;
    JSOp op = (JSOp)*pc;

    Bytecode &code = getCode(offset);
    JS_ASSERT(!code.pushedTypes);

    InferSpew(ISpewOps, "analyze: #%u:%05u", script->id(), offset);

    unsigned defCount = GetDefCount(script, offset);
    if (ExtendedDef(pc))
        defCount++;

    TypeSet *pushed = cx->typeLifoAlloc().newArrayUninitialized<TypeSet>(defCount);
    if (!pushed)
        return false;
    PodZero(pushed, defCount);
    code.pushedTypes = pushed;

    /*
     * Add phi nodes introduced at this point to the list of all phi nodes in
     * the script. Types for these are not generated until after the script has
     * been processed, as types can flow backwards into phi nodes and the
     * source sets may not exist if we try to process these eagerly.
     */
    if (code.newValues) {
        SlotValue *newv = code.newValues;
        while (newv->slot) {
            if (newv->value.kind() != SSAValue::PHI || newv->value.phiOffset() != offset) {
                newv++;
                continue;
            }

            /*
             * The phi nodes at join points should all be unique, and every phi
             * node created should be in the phiValues list on some bytecode.
             */
            if (!state.phiNodes.append(newv->value.phiNode()))
                return false;
            TypeSet &types = newv->value.phiNode()->types;
            InferSpew(ISpewOps, "typeSet: %sT%p%s phi #%u:%05u:%u",
                      InferSpewColor(&types), &types, InferSpewColorReset(),
                      script->id(), offset, newv->slot);
            newv++;
        }
    }

    /*
     * Treat decomposed ops as no-ops, we will analyze the decomposed version
     * instead. (We do, however, need to look at introduced phi nodes).
     */
    if (js_CodeSpec[*pc].format & JOF_DECOMPOSE)
        return true;

    for (unsigned i = 0; i < defCount; i++) {
        InferSpew(ISpewOps, "typeSet: %sT%p%s pushed%u #%u:%05u",
                  InferSpewColor(&pushed[i]), &pushed[i], InferSpewColorReset(),
                  i, script->id(), offset);
    }

    /* Add type constraints for the various opcodes. */
    switch (op) {

        /* Nop bytecodes. */
      case JSOP_POP:
      case JSOP_NOP:
<<<<<<< HEAD
      case JSOP_NOTEARG:
      case JSOP_TRACE:
      case JSOP_NOTRACE:
=======
      case JSOP_LOOPHEAD:
>>>>>>> d51cc48a
      case JSOP_GOTO:
      case JSOP_GOTOX:
      case JSOP_IFEQ:
      case JSOP_IFEQX:
      case JSOP_IFNE:
      case JSOP_IFNEX:
      case JSOP_LINENO:
      case JSOP_DEFCONST:
      case JSOP_LEAVEWITH:
      case JSOP_LEAVEBLOCK:
      case JSOP_RETRVAL:
      case JSOP_ENDITER:
      case JSOP_THROWING:
      case JSOP_GOSUB:
      case JSOP_GOSUBX:
      case JSOP_RETSUB:
      case JSOP_CONDSWITCH:
      case JSOP_DEFAULT:
      case JSOP_DEFAULTX:
      case JSOP_POPN:
      case JSOP_STARTXML:
      case JSOP_STARTXMLEXPR:
      case JSOP_DEFXMLNS:
      case JSOP_SHARPINIT:
      case JSOP_INDEXBASE:
      case JSOP_INDEXBASE1:
      case JSOP_INDEXBASE2:
      case JSOP_INDEXBASE3:
      case JSOP_RESETBASE:
      case JSOP_RESETBASE0:
      case JSOP_BLOCKCHAIN:
      case JSOP_NULLBLOCKCHAIN:
      case JSOP_POPV:
      case JSOP_DEBUGGER:
      case JSOP_SETCALL:
      case JSOP_TABLESWITCH:
      case JSOP_TABLESWITCHX:
      case JSOP_LOOKUPSWITCH:
      case JSOP_LOOKUPSWITCHX:
      case JSOP_TRY:
      case JSOP_LABEL:
      case JSOP_LABELX:
        break;

        /* Bytecodes pushing values of known type. */
      case JSOP_VOID:
      case JSOP_PUSH:
        pushed[0].addType(cx, Type::UndefinedType());
        break;
      case JSOP_ZERO:
      case JSOP_ONE:
      case JSOP_INT8:
      case JSOP_INT32:
      case JSOP_UINT16:
      case JSOP_UINT24:
      case JSOP_BITAND:
      case JSOP_BITOR:
      case JSOP_BITXOR:
      case JSOP_BITNOT:
      case JSOP_RSH:
      case JSOP_LSH:
      case JSOP_URSH:
        pushed[0].addType(cx, Type::Int32Type());
        break;
      case JSOP_FALSE:
      case JSOP_TRUE:
      case JSOP_EQ:
      case JSOP_NE:
      case JSOP_LT:
      case JSOP_LE:
      case JSOP_GT:
      case JSOP_GE:
      case JSOP_NOT:
      case JSOP_STRICTEQ:
      case JSOP_STRICTNE:
      case JSOP_IN:
      case JSOP_INSTANCEOF:
      case JSOP_DELDESC:
        pushed[0].addType(cx, Type::BooleanType());
        break;
      case JSOP_DOUBLE:
        pushed[0].addType(cx, Type::DoubleType());
        break;
      case JSOP_STRING:
      case JSOP_TYPEOF:
      case JSOP_TYPEOFEXPR:
      case JSOP_QNAMEPART:
      case JSOP_XMLTAGEXPR:
      case JSOP_TOATTRVAL:
      case JSOP_ADDATTRNAME:
      case JSOP_ADDATTRVAL:
      case JSOP_XMLELTEXPR:
        pushed[0].addType(cx, Type::StringType());
        break;
      case JSOP_NULL:
        pushed[0].addType(cx, Type::NullType());
        break;

      case JSOP_REGEXP:
        if (script->hasGlobal()) {
            TypeObject *object = TypeScript::StandardType(cx, script, JSProto_RegExp);
            if (!object)
                return false;
            pushed[0].addType(cx, Type::ObjectType(object));
        } else {
            pushed[0].addType(cx, Type::UnknownType());
        }
        break;

      case JSOP_OBJECT: {
        JSObject *obj = GetScriptObject(cx, script, pc, 0);
        pushed[0].addType(cx, Type::ObjectType(obj));
        break;
      }

      case JSOP_STOP:
        /* If a stop is reachable then the return type may be void. */
          if (script->function())
            TypeScript::ReturnTypes(script)->addType(cx, Type::UndefinedType());
        break;

      case JSOP_OR:
      case JSOP_ORX:
      case JSOP_AND:
      case JSOP_ANDX:
        /* OR/AND push whichever operand determined the result. */
        poppedTypes(pc, 0)->addSubset(cx, &pushed[0]);
        break;

      case JSOP_DUP:
        poppedTypes(pc, 0)->addSubset(cx, &pushed[0]);
        poppedTypes(pc, 0)->addSubset(cx, &pushed[1]);
        break;

      case JSOP_DUP2:
        poppedTypes(pc, 1)->addSubset(cx, &pushed[0]);
        poppedTypes(pc, 0)->addSubset(cx, &pushed[1]);
        poppedTypes(pc, 1)->addSubset(cx, &pushed[2]);
        poppedTypes(pc, 0)->addSubset(cx, &pushed[3]);
        break;

      case JSOP_SWAP:
      case JSOP_PICK: {
        unsigned pickedDepth = (op == JSOP_SWAP ? 1 : pc[1]);
        /* The last popped value is the last pushed. */
        poppedTypes(pc, pickedDepth)->addSubset(cx, &pushed[pickedDepth]);
        for (unsigned i = 0; i < pickedDepth; i++)
            poppedTypes(pc, i)->addSubset(cx, &pushed[pickedDepth - 1 - i]);
        break;
      }

      case JSOP_GETGNAME:
      case JSOP_CALLGNAME: {
        jsid id = GetAtomId(cx, script, pc, 0);

        TypeSet *seen = bytecodeTypes(pc);
        seen->addSubset(cx, &pushed[0]);

        /*
         * Normally we rely on lazy standard class initialization to fill in
         * the types of global properties the script can access. In a few cases
         * the method JIT will bypass this, and we need to add the types direclty.
         */
        if (id == ATOM_TO_JSID(cx->runtime->atomState.typeAtoms[JSTYPE_VOID]))
            seen->addType(cx, Type::UndefinedType());
        if (id == ATOM_TO_JSID(cx->runtime->atomState.NaNAtom))
            seen->addType(cx, Type::DoubleType());
        if (id == ATOM_TO_JSID(cx->runtime->atomState.InfinityAtom))
            seen->addType(cx, Type::DoubleType());

        /* Handle as a property access. */
        PropertyAccess(cx, script, pc, script->global()->getType(cx), false, seen, id);

        if (op == JSOP_CALLGNAME) {
            pushed[1].addType(cx, Type::UnknownType());
            pushed[0].addPropagateThis(cx, script, pc, Type::UnknownType());
        }

        if (CheckNextTest(pc))
            pushed[0].addType(cx, Type::UndefinedType());
        break;
      }

      case JSOP_NAME:
      case JSOP_CALLNAME: {
        TypeSet *seen = bytecodeTypes(pc);
        seen->addSubset(cx, &pushed[0]);

        /*
         * Try to resolve this name by walking the function's scope nesting.
         * If we succeed but the accessed script has had its TypeScript purged
         * in the past, we still must use a type barrier: the name access can
         * be on a call object which predated the purge, and whose types might
         * not be reflected in the reconstructed information.
         */
        jsid id = GetAtomId(cx, script, pc, 0);
        NameAccess access = resolveNameAccess(cx, id);
        if (access.script && !access.script->typesPurged) {
            TypeSet *types = TypeScript::SlotTypes(access.script, access.slot);
            types->addSubsetBarrier(cx, script, pc, seen);
        } else {
            addTypeBarrier(cx, pc, seen, Type::UnknownType());
        }

        if (op == JSOP_CALLNAME) {
            pushed[1].addType(cx, Type::UnknownType());
            pushed[0].addPropagateThis(cx, script, pc, Type::UnknownType());
        }
        break;
      }

      case JSOP_BINDGNAME:
      case JSOP_BINDNAME:
        break;

      case JSOP_SETGNAME: {
        jsid id = GetAtomId(cx, script, pc, 0);
        PropertyAccess(cx, script, pc, script->global()->getType(cx),
                       true, poppedTypes(pc, 0), id);
        poppedTypes(pc, 0)->addSubset(cx, &pushed[0]);
        break;
      }

      case JSOP_SETNAME: {
        jsid id = GetAtomId(cx, script, pc, 0);
        NameAccess access = resolveNameAccess(cx, id);
        if (access.script) {
            TypeSet *types = TypeScript::SlotTypes(access.script, access.slot);
            poppedTypes(pc, 0)->addSubset(cx, types);
        } else {
            cx->compartment->types.monitorBytecode(cx, script, offset);
        }
        poppedTypes(pc, 0)->addSubset(cx, &pushed[0]);
        break;
      }

      case JSOP_SETCONST:
        cx->compartment->types.monitorBytecode(cx, script, offset);
        poppedTypes(pc, 0)->addSubset(cx, &pushed[0]);
        break;

      case JSOP_GETXPROP:
      case JSOP_GETFCSLOT:
      case JSOP_CALLFCSLOT: {
        TypeSet *seen = bytecodeTypes(pc);
        addTypeBarrier(cx, pc, seen, Type::UnknownType());
        seen->addSubset(cx, &pushed[0]);
        if (op == JSOP_CALLFCSLOT) {
            pushed[1].addType(cx, Type::UndefinedType());
            pushed[0].addPropagateThis(cx, script, pc, Type::UndefinedType());
        }
        break;
      }

      case JSOP_GETARG:
      case JSOP_CALLARG:
      case JSOP_GETLOCAL:
      case JSOP_CALLLOCAL: {
        uint32 slot = GetBytecodeSlot(script, pc);
        if (trackSlot(slot)) {
            /*
             * Normally these opcodes don't pop anything, but they are given
             * an extended use holding the variable's SSA value before the
             * access. Use the types from here.
             */
            poppedTypes(pc, 0)->addSubset(cx, &pushed[0]);
        } else if (slot < TotalSlots(script)) {
            TypeSet *types = TypeScript::SlotTypes(script, slot);
            types->addSubset(cx, &pushed[0]);
        } else {
            /* Local 'let' variable. Punt on types for these, for now. */
            pushed[0].addType(cx, Type::UnknownType());
        }
        if (op == JSOP_CALLARG || op == JSOP_CALLLOCAL) {
            pushed[1].addType(cx, Type::UndefinedType());
            pushed[0].addPropagateThis(cx, script, pc, Type::UndefinedType());
        }
        break;
      }

      case JSOP_SETARG:
      case JSOP_SETLOCAL:
      case JSOP_SETLOCALPOP: {
        uint32 slot = GetBytecodeSlot(script, pc);
        if (!trackSlot(slot) && slot < TotalSlots(script)) {
            TypeSet *types = TypeScript::SlotTypes(script, slot);
            poppedTypes(pc, 0)->addSubset(cx, types);
        }

        /*
         * For assignments to non-escaping locals/args, we don't need to update
         * the possible types of the var, as for each read of the var SSA gives
         * us the writes that could have produced that read.
         */
        poppedTypes(pc, 0)->addSubset(cx, &pushed[0]);
        break;
      }

      case JSOP_INCARG:
      case JSOP_DECARG:
      case JSOP_ARGINC:
      case JSOP_ARGDEC:
      case JSOP_INCLOCAL:
      case JSOP_DECLOCAL:
      case JSOP_LOCALINC:
      case JSOP_LOCALDEC: {
        uint32 slot = GetBytecodeSlot(script, pc);
        if (trackSlot(slot)) {
            poppedTypes(pc, 0)->addArith(cx, &pushed[0]);
        } else if (slot < TotalSlots(script)) {
            TypeSet *types = TypeScript::SlotTypes(script, slot);
            types->addArith(cx, types);
            types->addSubset(cx, &pushed[0]);
        } else {
            pushed[0].addType(cx, Type::UnknownType());
        }
        break;
      }

      case JSOP_ARGUMENTS: {
        /* Compute a precise type only when we know the arguments won't escape. */
        TypeObject *funType = script->function()->getType(cx);
        if (funType->unknownProperties() || funType->hasAnyFlags(OBJECT_FLAG_CREATED_ARGUMENTS)) {
            pushed[0].addType(cx, Type::UnknownType());
            break;
        }
        TypeSet *types = funType->getProperty(cx, JSID_EMPTY, false);
        if (!types)
            break;
        types->addLazyArguments(cx, &pushed[0]);
        pushed[0].addType(cx, Type::LazyArgsType());
        break;
      }

      case JSOP_SETPROP:
      case JSOP_SETMETHOD: {
        jsid id = GetAtomId(cx, script, pc, 0);
        poppedTypes(pc, 1)->addSetProperty(cx, script, pc, poppedTypes(pc, 0), id);
        poppedTypes(pc, 0)->addSubset(cx, &pushed[0]);
        break;
      }

      case JSOP_LENGTH:
      case JSOP_GETPROP:
      case JSOP_CALLPROP: {
        jsid id = GetAtomId(cx, script, pc, 0);
        TypeSet *seen = script->analysis()->bytecodeTypes(pc);

        poppedTypes(pc, 0)->addGetProperty(cx, script, pc, seen, id);
        if (op == JSOP_CALLPROP)
            poppedTypes(pc, 0)->addCallProperty(cx, script, pc, id);

        seen->addSubset(cx, &pushed[0]);
        if (op == JSOP_CALLPROP)
            poppedTypes(pc, 0)->addFilterPrimitives(cx, &pushed[1], TypeSet::FILTER_NULL_VOID);
        if (CheckNextTest(pc))
            pushed[0].addType(cx, Type::UndefinedType());
        break;
      }

      /*
       * We only consider ELEM accesses on integers below. Any element access
       * which is accessing a non-integer property must be monitored.
       */

      case JSOP_GETELEM:
      case JSOP_CALLELEM: {
        TypeSet *seen = script->analysis()->bytecodeTypes(pc);

        poppedTypes(pc, 1)->addGetProperty(cx, script, pc, seen, JSID_VOID);

        seen->addSubset(cx, &pushed[0]);
        if (op == JSOP_CALLELEM) {
            poppedTypes(pc, 1)->addFilterPrimitives(cx, &pushed[1], TypeSet::FILTER_NULL_VOID);
            pushed[0].addPropagateThis(cx, script, pc, Type::UndefinedType(), &pushed[1]);
        }
        if (CheckNextTest(pc))
            pushed[0].addType(cx, Type::UndefinedType());
        break;
      }

      case JSOP_SETELEM:
        poppedTypes(pc, 1)->addSetElement(cx, script, pc, poppedTypes(pc, 2), poppedTypes(pc, 0));
        poppedTypes(pc, 0)->addSubset(cx, &pushed[0]);
        break;

      case JSOP_TOID:
        /*
         * This is only used for element inc/dec ops; any id produced which
         * is not an integer must be monitored.
         */
        pushed[0].addType(cx, Type::Int32Type());
        break;

      case JSOP_THIS:
        TypeScript::ThisTypes(script)->addTransformThis(cx, script, &pushed[0]);
        break;

      case JSOP_RETURN:
      case JSOP_SETRVAL:
          if (script->function())
            poppedTypes(pc, 0)->addSubset(cx, TypeScript::ReturnTypes(script));
        break;

      case JSOP_ADD:
        poppedTypes(pc, 0)->addArith(cx, &pushed[0], poppedTypes(pc, 1));
        poppedTypes(pc, 1)->addArith(cx, &pushed[0], poppedTypes(pc, 0));
        break;

      case JSOP_SUB:
      case JSOP_MUL:
      case JSOP_MOD:
      case JSOP_DIV:
        poppedTypes(pc, 0)->addArith(cx, &pushed[0]);
        poppedTypes(pc, 1)->addArith(cx, &pushed[0]);
        break;

      case JSOP_NEG:
      case JSOP_POS:
        poppedTypes(pc, 0)->addArith(cx, &pushed[0]);
        break;

      case JSOP_LAMBDA:
      case JSOP_LAMBDA_FC:
      case JSOP_DEFFUN:
      case JSOP_DEFFUN_FC:
      case JSOP_DEFLOCALFUN:
      case JSOP_DEFLOCALFUN_FC: {
        unsigned off = (op == JSOP_DEFLOCALFUN || op == JSOP_DEFLOCALFUN_FC) ? SLOTNO_LEN : 0;
        JSObject *obj = GetScriptObject(cx, script, pc, off);

        TypeSet *res = NULL;
        if (op == JSOP_LAMBDA || op == JSOP_LAMBDA_FC) {
            res = &pushed[0];
        } else if (op == JSOP_DEFLOCALFUN || op == JSOP_DEFLOCALFUN_FC) {
            uint32 slot = GetBytecodeSlot(script, pc);
            if (trackSlot(slot)) {
                res = &pushed[0];
            } else {
                /* Should not see 'let' vars here. */
                JS_ASSERT(slot < TotalSlots(script));
                res = TypeScript::SlotTypes(script, slot);
            }
        }

        if (res) {
            if (script->hasGlobal())
                res->addType(cx, Type::ObjectType(obj));
            else
                res->addType(cx, Type::UnknownType());
        } else {
            cx->compartment->types.monitorBytecode(cx, script, offset);
        }
        break;
      }

      case JSOP_DEFVAR:
        break;

      case JSOP_CALL:
      case JSOP_EVAL:
      case JSOP_FUNCALL:
      case JSOP_FUNAPPLY:
      case JSOP_NEW: {
        TypeSet *seen = script->analysis()->bytecodeTypes(pc);
        seen->addSubset(cx, &pushed[0]);

        /* Construct the base call information about this site. */
        unsigned argCount = GetUseCount(script, offset) - 2;
        TypeCallsite *callsite = cx->typeLifoAlloc().new_<TypeCallsite>(
                                                        cx, script, pc, op == JSOP_NEW, argCount);
        if (!callsite || (argCount && !callsite->argumentTypes)) {
            cx->compartment->types.setPendingNukeTypes(cx);
            break;
        }
        callsite->thisTypes = poppedTypes(pc, argCount);
        callsite->returnTypes = seen;

        for (unsigned i = 0; i < argCount; i++)
            callsite->argumentTypes[i] = poppedTypes(pc, argCount - 1 - i);

        /*
         * Mark FUNCALL and FUNAPPLY sites as monitored. The method JIT may
         * lower these into normal calls, and we need to make sure the
         * callee's argument types are checked on entry.
         */
        if (op == JSOP_FUNCALL || op == JSOP_FUNAPPLY)
            cx->compartment->types.monitorBytecode(cx, script, pc - script->code);

        poppedTypes(pc, argCount + 1)->addCall(cx, callsite);
        break;
      }

      case JSOP_NEWINIT:
      case JSOP_NEWARRAY:
      case JSOP_NEWOBJECT: {
        TypeObject *initializer = GetInitializerType(cx, script, pc);
        if (script->hasGlobal()) {
            if (!initializer)
                return false;
            pushed[0].addType(cx, Type::ObjectType(initializer));
        } else {
            JS_ASSERT(!initializer);
            pushed[0].addType(cx, Type::UnknownType());
        }
        break;
      }

      case JSOP_ENDINIT:
        break;

      case JSOP_INITELEM: {
        const SSAValue &objv = poppedValue(pc, 2);
        jsbytecode *initpc = script->code + objv.pushedOffset();
        TypeObject *initializer = GetInitializerType(cx, script, initpc);

        if (initializer) {
            pushed[0].addType(cx, Type::ObjectType(initializer));
            if (!initializer->unknownProperties()) {
                /*
                 * Assume the initialized element is an integer. INITELEM can be used
                 * for doubles which don't map to the JSID_VOID property, which must
                 * be caught with dynamic monitoring.
                 */
                TypeSet *types = initializer->getProperty(cx, JSID_VOID, true);
                if (!types)
                    return false;
                if (state.hasGetSet) {
                    types->addType(cx, Type::UnknownType());
                } else if (state.hasHole) {
                    if (!initializer->unknownProperties())
                        initializer->setFlags(cx, OBJECT_FLAG_NON_PACKED_ARRAY);
                } else {
                    poppedTypes(pc, 0)->addSubset(cx, types);
                }
            }
        } else {
            pushed[0].addType(cx, Type::UnknownType());
        }
        state.hasGetSet = false;
        state.hasHole = false;
        break;
      }

      case JSOP_GETTER:
      case JSOP_SETTER:
        state.hasGetSet = true;
        break;

      case JSOP_HOLE:
        state.hasHole = true;
        break;

      case JSOP_INITPROP:
      case JSOP_INITMETHOD: {
        const SSAValue &objv = poppedValue(pc, 1);
        jsbytecode *initpc = script->code + objv.pushedOffset();
        TypeObject *initializer = GetInitializerType(cx, script, initpc);

        if (initializer) {
            pushed[0].addType(cx, Type::ObjectType(initializer));
            if (!initializer->unknownProperties()) {
                jsid id = GetAtomId(cx, script, pc, 0);
                TypeSet *types = initializer->getProperty(cx, id, true);
                if (!types)
                    return false;
                if (id == id___proto__(cx) || id == id_prototype(cx))
                    cx->compartment->types.monitorBytecode(cx, script, offset);
                else if (state.hasGetSet)
                    types->addType(cx, Type::UnknownType());
                else
                    poppedTypes(pc, 0)->addSubset(cx, types);
            }
        } else {
            pushed[0].addType(cx, Type::UnknownType());
        }
        state.hasGetSet = false;
        JS_ASSERT(!state.hasHole);
        break;
      }

      case JSOP_ENTERWITH:
      case JSOP_ENTERBLOCK:
        /*
         * Scope lookups can occur on the values being pushed here. We don't track
         * the value or its properties, and just monitor all name opcodes in the
         * script.
         */
        break;

      case JSOP_ITER: {
        /*
         * Use a per-script type set to unify the possible target types of all
         * 'for in' or 'for each' loops in the script. We need to mark the
         * value pushed by the ITERNEXT appropriately, but don't track the SSA
         * information to connect that ITERNEXT with the appropriate ITER.
         * This loses some precision when a script mixes 'for in' and
         * 'for each' loops together, oh well.
         */
        if (!state.forTypes) {
          state.forTypes = TypeSet::make(cx, "forTypes");
          if (!state.forTypes)
              return false;
        }

        if (pc[1] & JSITER_FOREACH)
            state.forTypes->addType(cx, Type::UnknownType());
        else
            state.forTypes->addType(cx, Type::StringType());
        break;
      }

      case JSOP_ITERNEXT:
        state.forTypes->addSubset(cx, &pushed[0]);
        break;

      case JSOP_MOREITER:
        pushed[1].addType(cx, Type::BooleanType());
        break;

      case JSOP_ENUMELEM:
      case JSOP_ENUMCONSTELEM:
      case JSOP_ARRAYPUSH:
        cx->compartment->types.monitorBytecode(cx, script, offset);
        break;

      case JSOP_THROW:
        /* There will be a monitor on the bytecode catching the exception. */
        break;

      case JSOP_FINALLY:
        /* Pushes information about whether an exception was thrown. */
        break;

      case JSOP_EXCEPTION:
        pushed[0].addType(cx, Type::UnknownType());
        break;

      case JSOP_DELPROP:
      case JSOP_DELELEM:
      case JSOP_DELNAME:
        pushed[0].addType(cx, Type::BooleanType());
        break;

      case JSOP_LEAVEBLOCKEXPR:
        poppedTypes(pc, 0)->addSubset(cx, &pushed[0]);
        break;

      case JSOP_CASE:
      case JSOP_CASEX:
        poppedTypes(pc, 1)->addSubset(cx, &pushed[0]);
        break;

      case JSOP_GENERATOR:
          if (script->function()) {
            if (script->hasGlobal()) {
                JSObject *proto = script->global()->getOrCreateGeneratorPrototype(cx);
                if (!proto)
                    return false;
                TypeObject *object = proto->getNewType(cx);
                if (!object)
                    return false;
                TypeScript::ReturnTypes(script)->addType(cx, Type::ObjectType(object));
            } else {
                TypeScript::ReturnTypes(script)->addType(cx, Type::UnknownType());
            }
        }
        break;

      case JSOP_YIELD:
        pushed[0].addType(cx, Type::UnknownType());
        break;

      case JSOP_CALLXMLNAME:
        pushed[1].addType(cx, Type::UnknownType());
        /* FALLTHROUGH */
      case JSOP_XMLNAME:
        pushed[0].addType(cx, Type::UnknownType());
        break;

      case JSOP_SETXMLNAME:
        cx->compartment->types.monitorBytecode(cx, script, offset);
        poppedTypes(pc, 0)->addSubset(cx, &pushed[0]);
        break;

      case JSOP_BINDXMLNAME:
        break;

      case JSOP_TOXML:
      case JSOP_TOXMLLIST:
      case JSOP_XMLPI:
      case JSOP_XMLCDATA:
      case JSOP_XMLCOMMENT:
      case JSOP_DESCENDANTS:
      case JSOP_TOATTRNAME:
      case JSOP_QNAMECONST:
      case JSOP_QNAME:
      case JSOP_ANYNAME:
      case JSOP_GETFUNNS:
        pushed[0].addType(cx, Type::UnknownType());
        break;

      case JSOP_FILTER:
        /* Note: the second value pushed by filter is a hole, and not modelled. */
        poppedTypes(pc, 0)->addSubset(cx, &pushed[0]);
        break;

      case JSOP_ENDFILTER:
        poppedTypes(pc, 1)->addSubset(cx, &pushed[0]);
        break;

      case JSOP_DEFSHARP:
        break;

      case JSOP_USESHARP:
        pushed[0].addType(cx, Type::UnknownType());
        break;

      case JSOP_CALLEE:
        if (script->hasGlobal())
            pushed[0].addType(cx, Type::ObjectType(script->function()));
        else
            pushed[0].addType(cx, Type::UnknownType());
        break;

      default:
        /* Display fine-grained debug information first */
        fprintf(stderr, "Unknown bytecode %02x at #%u:%05u\n", op, script->id(), offset);
        TypeFailure(cx, "Unknown bytecode %02x", op);
    }

    return true;
}

void
ScriptAnalysis::analyzeTypes(JSContext *cx)
{
    JS_ASSERT(!ranInference());

    if (OOM()) {
        cx->compartment->types.setPendingNukeTypes(cx);
        return;
    }

    /*
     * Refuse to analyze the types in a script which is compileAndGo but is
     * running against a global with a cleared scope. Per GlobalObject::clear,
     * we won't be running anymore compileAndGo code against the global
     * (moreover, after clearing our analysis results will be wrong for the
     * script and trying to reanalyze here can cause reentrance problems if we
     * try to reinitialize standard classes that were cleared).
     */
    if (script->hasClearedGlobal())
        return;

    if (!ranSSA()) {
        analyzeSSA(cx);
        if (failed())
            return;
    }

    /*
     * Set this early to avoid reentrance. Any failures are OOMs, and will nuke
     * all types in the compartment.
     */
    ranInference_ = true;

    /* Make sure the initial type set of all local vars includes void. */
    for (unsigned i = 0; i < script->nfixed; i++)
        TypeScript::LocalTypes(script, i)->addType(cx, Type::UndefinedType());

    TypeScriptNesting *nesting = script->function() ? script->nesting() : NULL;
    if (nesting && nesting->parent) {
        /*
         * Check whether NAME accesses can be resolved in parent scopes, and
         * detach from the parent if so. Even if outdated activations of this
         * function are live when the parent is called again, we do not need to
         * consider this reentrance as no state in the parent will be used.
         */
        if (!nesting->parent->ensureRanInference(cx))
            return;

        bool detached = false;

        /* Don't track for leaf scripts which have no free variables. */
        if (!usesScopeChain() && !script->isOuterFunction) {
            DetachNestingParent(script);
            detached = true;
        }

        /*
         * If the names bound by the script are extensible (DEFFUN, EVAL, ...),
         * don't resolve NAME accesses into the parent.
         */
        if (!detached && extendsScope()) {
            DetachNestingParent(script);
            detached = true;
        }

        /*
         * Don't track for parents which add call objects or are generators,
         * don't resolve NAME accesses into the parent.
         */
        if (!detached &&
            (nesting->parent->analysis()->addsScopeObjects() ||
             js_GetOpcode(cx, nesting->parent, nesting->parent->code) == JSOP_GENERATOR)) {
            DetachNestingParent(script);
            detached = true;
        }
    }

    TypeInferenceState state(cx);

    unsigned offset = 0;
    while (offset < script->length) {
        Bytecode *code = maybeCode(offset);

        jsbytecode *pc = script->code + offset;
        UntrapOpcode untrap(cx, script, pc);

        if (code && !analyzeTypesBytecode(cx, offset, state)) {
            cx->compartment->types.setPendingNukeTypes(cx);
            return;
        }

        offset += GetBytecodeLength(pc);
    }

    for (unsigned i = 0; i < state.phiNodes.length(); i++) {
        SSAPhiNode *node = state.phiNodes[i];
        for (unsigned j = 0; j < node->length; j++) {
            const SSAValue &v = node->options[j];
            getValueTypes(v)->addSubset(cx, &node->types);
        }
    }

    /*
     * Replay any dynamic type results which have been generated for the script
     * either because we ran the interpreter some before analyzing or because
     * we are reanalyzing after a GC.
     */
    TypeResult *result = script->types->dynamicList;
    while (result) {
        if (result->offset != uint32(-1)) {
            pushedTypes(result->offset)->addType(cx, result->type);
        } else {
            /* Custom for-in loop iteration has happened in this script. */
            state.forTypes->addType(cx, Type::UnknownType());
        }
        result = result->next;
    }

    if (!script->usesArguments || script->createdArgs)
        return;

    /*
     * Do additional analysis to determine whether the arguments object in the
     * script can escape.
     */

    /*
     * Note: don't check for strict mode code here, even though arguments
     * accesses in such scripts will always be deoptimized. These scripts can
     * have a JSOP_ARGUMENTS in their prologue which the usesArguments check
     * above does not account for. We filter in the interpreter and JITs
     * themselves.
     */
    if (script->function()->isHeavyweight() || cx->compartment->debugMode() || localsAliasStack()) {
        MarkArgumentsCreated(cx, script);
        return;
    }

    offset = 0;
    while (offset < script->length) {
        Bytecode *code = maybeCode(offset);
        jsbytecode *pc = script->code + offset;

        if (code && JSOp(*pc) == JSOP_ARGUMENTS) {
            Vector<SSAValue> seen(cx);
            if (!followEscapingArguments(cx, SSAValue::PushedValue(offset, 0), &seen)) {
                MarkArgumentsCreated(cx, script);
                return;
            }
        }

        offset += GetBytecodeLength(pc);
    }

    /*
     * The VM is now free to use the arguments in this script lazily. If we end
     * up creating an arguments object for the script in the future or regard
     * the arguments as escaping, we need to walk the stack and replace lazy
     * arguments objects with actual arguments objects.
     */
    script->usedLazyArgs = true;
}

bool
ScriptAnalysis::followEscapingArguments(JSContext *cx, const SSAValue &v, Vector<SSAValue> *seen)
{
    /*
     * trackUseChain is false for initial values of variables, which
     * cannot hold the script's arguments object.
     */
    if (!trackUseChain(v))
        return true;

    for (unsigned i = 0; i < seen->length(); i++) {
        if (v.equals((*seen)[i]))
            return true;
    }
    if (!seen->append(v)) {
        cx->compartment->types.setPendingNukeTypes(cx);
        return false;
    }

    SSAUseChain *use = useChain(v);
    while (use) {
        if (!followEscapingArguments(cx, use, seen))
            return false;
        use = use->next;
    }

    return true;
}

bool
ScriptAnalysis::followEscapingArguments(JSContext *cx, SSAUseChain *use, Vector<SSAValue> *seen)
{
    if (!use->popped)
        return followEscapingArguments(cx, SSAValue::PhiValue(use->offset, use->u.phi), seen);

    jsbytecode *pc = script->code + use->offset;
    uint32 which = use->u.which;

    JSOp op = JSOp(*pc);
    JS_ASSERT(op != JSOP_TRAP);

    if (op == JSOP_POP || op == JSOP_POPN)
        return true;

    /* Allow GETELEM and LENGTH on arguments objects that don't escape. */

    /*
     * Note: if the element index is not an integer we will mark the arguments
     * as escaping at the access site.
     */
    if (op == JSOP_GETELEM && which == 1)
        return true;

    if (op == JSOP_LENGTH)
        return true;

    /* Allow assignments to non-closed locals (but not arguments). */

    if (op == JSOP_SETLOCAL) {
        uint32 slot = GetBytecodeSlot(script, pc);
        if (!trackSlot(slot))
            return false;
        if (!followEscapingArguments(cx, SSAValue::PushedValue(use->offset, 0), seen))
            return false;
        return followEscapingArguments(cx, SSAValue::WrittenVar(slot, use->offset), seen);
    }

    if (op == JSOP_GETLOCAL)
        return followEscapingArguments(cx, SSAValue::PushedValue(use->offset, 0), seen);

    return false;
}

bool
ScriptAnalysis::integerOperation(JSContext *cx, jsbytecode *pc)
{
    JS_ASSERT(uint32(pc - script->code) < script->length);

    switch (JSOp(*pc)) {

      case JSOP_INCARG:
      case JSOP_DECARG:
      case JSOP_ARGINC:
      case JSOP_ARGDEC:
      case JSOP_INCLOCAL:
      case JSOP_DECLOCAL:
      case JSOP_LOCALINC:
      case JSOP_LOCALDEC: {
        if (pushedTypes(pc, 0)->getKnownTypeTag(cx) != JSVAL_TYPE_INT32)
            return false;
        uint32 slot = GetBytecodeSlot(script, pc);
        if (trackSlot(slot)) {
            if (poppedTypes(pc, 0)->getKnownTypeTag(cx) != JSVAL_TYPE_INT32)
                return false;
        }
        return true;
      }

      case JSOP_ADD:
      case JSOP_SUB:
      case JSOP_MUL:
      case JSOP_DIV:
        if (pushedTypes(pc, 0)->getKnownTypeTag(cx) != JSVAL_TYPE_INT32)
            return false;
        if (poppedTypes(pc, 0)->getKnownTypeTag(cx) != JSVAL_TYPE_INT32)
            return false;
        if (poppedTypes(pc, 1)->getKnownTypeTag(cx) != JSVAL_TYPE_INT32)
            return false;
        return true;

      default:
        return true;
    }
}

/*
 * Persistent constraint clearing out newScript and definite properties from
 * an object should a property on another object get a setter.
 */
class TypeConstraintClearDefiniteSetter : public TypeConstraint
{
public:
    TypeObject *object;

    TypeConstraintClearDefiniteSetter(TypeObject *object)
        : TypeConstraint("clearDefiniteSetter"), object(object)
    {}

    void newType(JSContext *cx, TypeSet *source, Type type) {
        if (!object->newScript)
            return;
        /*
         * Clear out the newScript shape and definite property information from
         * an object if the source type set could be a setter (its type set
         * becomes unknown).
         */
        if (!(object->flags & OBJECT_FLAG_NEW_SCRIPT_CLEARED) && type.isUnknown())
            object->clearNewScript(cx);
    }
};

/*
 * Constraint which clears definite properties on an object should a type set
 * contain any types other than a single object.
 */
class TypeConstraintClearDefiniteSingle : public TypeConstraint
{
public:
    TypeObject *object;

    TypeConstraintClearDefiniteSingle(TypeObject *object)
        : TypeConstraint("clearDefiniteSingle"), object(object)
    {}

    void newType(JSContext *cx, TypeSet *source, Type type) {
        if (object->flags & OBJECT_FLAG_NEW_SCRIPT_CLEARED)
            return;

        if (source->baseFlags() || source->getObjectCount() > 1)
            object->clearNewScript(cx);
    }
};

static bool
AnalyzeNewScriptProperties(JSContext *cx, TypeObject *type, JSFunction *fun, JSObject **pbaseobj,
                           Vector<TypeNewScript::Initializer> *initializerList)
{
    /*
     * When invoking 'new' on the specified script, try to find some properties
     * which will definitely be added to the created object before it has a
     * chance to escape and be accessed elsewhere.
     *
     * Returns true if the entire script was analyzed (pbaseobj has been
     * preserved), false if we had to bail out part way through (pbaseobj may
     * have been cleared).
     */

    if (initializerList->length() > 50) {
        /*
         * Bail out on really long initializer lists (far longer than maximum
         * number of properties we can track), we may be recursing.
         */
        return false;
    }

    JSScript *script = fun->script();
    JS_ASSERT(!script->isInnerFunction);

    if (!script->ensureRanAnalysis(cx, fun) || !script->ensureRanInference(cx)) {
        *pbaseobj = NULL;
        cx->compartment->types.setPendingNukeTypes(cx);
        return false;
    }

    if (script->hasClearedGlobal())
        return false;

    ScriptAnalysis *analysis = script->analysis();

    /*
     * Offset of the last bytecode which popped 'this' and which we have
     * processed. For simplicity, we scan for places where 'this' is pushed
     * and immediately analyze the place where that pushed value is popped.
     * This runs the risk of doing things out of order, if the script looks
     * something like 'this.f  = (this.g = ...)', so we watch and bail out if
     * a 'this' is pushed before the previous 'this' value was popped.
     */
    uint32 lastThisPopped = 0;

    unsigned nextOffset = 0;
    while (nextOffset < script->length) {
        unsigned offset = nextOffset;
        jsbytecode *pc = script->code + offset;
        UntrapOpcode untrap(cx, script, pc);

        JSOp op = JSOp(*pc);

        nextOffset += GetBytecodeLength(pc);

        Bytecode *code = analysis->maybeCode(pc);
        if (!code)
            continue;

        /*
         * End analysis after the first return statement from the script,
         * returning success if the return is unconditional.
         */
        if (op == JSOP_RETURN || op == JSOP_STOP || op == JSOP_RETRVAL) {
            if (offset < lastThisPopped) {
                *pbaseobj = NULL;
                return false;
            }
            return code->unconditional;
        }

        /* 'this' can escape through a call to eval. */
        if (op == JSOP_EVAL) {
            if (offset < lastThisPopped)
                *pbaseobj = NULL;
            return false;
        }

        /*
         * We are only interested in places where 'this' is popped. The new
         * 'this' value cannot escape and be accessed except through such uses.
         */
        if (op != JSOP_THIS)
            continue;

        SSAValue thisv = SSAValue::PushedValue(offset, 0);
        SSAUseChain *uses = analysis->useChain(thisv);

        JS_ASSERT(uses);
        if (uses->next || !uses->popped) {
            /* 'this' value popped in more than one place. */
            return false;
        }

        /* Maintain ordering property on how 'this' is used, as described above. */
        if (offset < lastThisPopped) {
            *pbaseobj = NULL;
            return false;
        }
        lastThisPopped = uses->offset;

        /* Only handle 'this' values popped in unconditional code. */
        Bytecode *poppedCode = analysis->maybeCode(uses->offset);
        if (!poppedCode || !poppedCode->unconditional)
            return false;

        pc = script->code + uses->offset;
        UntrapOpcode untrapUse(cx, script, pc);

        op = JSOp(*pc);

        JSObject *obj = *pbaseobj;

        if (op == JSOP_SETPROP && uses->u.which == 1) {
            /*
             * Don't use GetAtomId here, we need to watch for SETPROP on
             * integer properties and bail out. We can't mark the aggregate
             * JSID_VOID type property as being in a definite slot.
             */
            unsigned index = js_GetIndexFromBytecode(cx, script, pc, 0);
            jsid id = ATOM_TO_JSID(script->getAtom(index));
            if (MakeTypeId(cx, id) != id)
                return false;
            if (id == id_prototype(cx) || id == id___proto__(cx) || id == id_constructor(cx))
                return false;

            unsigned slotSpan = obj->slotSpan();
            if (!DefineNativeProperty(cx, obj, id, UndefinedValue(), NULL, NULL,
                                      JSPROP_ENUMERATE, 0, 0, DNP_SKIP_TYPE)) {
                cx->compartment->types.setPendingNukeTypes(cx);
                *pbaseobj = NULL;
                return false;
            }

            if (obj->inDictionaryMode()) {
                *pbaseobj = NULL;
                return false;
            }

            if (obj->slotSpan() == slotSpan) {
                /* Set a duplicate property. */
                return false;
            }

            TypeNewScript::Initializer setprop(TypeNewScript::Initializer::SETPROP, uses->offset);
            if (!initializerList->append(setprop)) {
                cx->compartment->types.setPendingNukeTypes(cx);
                *pbaseobj = NULL;
                return false;
            }

            if (obj->slotSpan() >= (TYPE_FLAG_DEFINITE_MASK >> TYPE_FLAG_DEFINITE_SHIFT)) {
                /* Maximum number of definite properties added. */
                return false;
            }

            /*
             * Ensure that if the properties named here could have a setter in
             * the direct prototype (and thus its transitive prototypes), the
             * definite properties get cleared from the shape.
             */
            TypeObject *parentObject = type->proto->getType(cx);
            if (parentObject->unknownProperties())
                return false;
            TypeSet *parentTypes = parentObject->getProperty(cx, id, false);
            if (!parentTypes || parentTypes->unknown())
                return false;
            parentObject->getFromPrototypes(cx, id, parentTypes);
            parentTypes->add(cx, cx->typeLifoAlloc().new_<TypeConstraintClearDefiniteSetter>(type));
        } else if (op == JSOP_FUNCALL && uses->u.which == GET_ARGC(pc) - 1) {
            /*
             * Passed as the first parameter to Function.call. Follow control
             * into the callee, and add any definite properties it assigns to
             * the object as well. :TODO: This is narrow pattern matching on
             * the inheritance patterns seen in the v8-deltablue benchmark, and
             * needs robustness against other ways initialization can cross
             * script boundaries.
             *
             * Add constraints ensuring we are calling Function.call on a
             * particular script, removing definite properties from the result
             */

            /* Callee/this must have been pushed by a CALLPROP. */
            SSAValue calleev = analysis->poppedValue(pc, GET_ARGC(pc) + 1);
            if (calleev.kind() != SSAValue::PUSHED)
                return false;
            jsbytecode *calleepc = script->code + calleev.pushedOffset();
            UntrapOpcode untrapCallee(cx, script, calleepc);
            if (JSOp(*calleepc) != JSOP_CALLPROP || calleev.pushedIndex() != 0)
                return false;

            /*
             * This code may not have run yet, break any type barriers involved
             * in performing the call (for the greater good!).
             */
            analysis->breakTypeBarriersSSA(cx, analysis->poppedValue(calleepc, 0));
            analysis->breakTypeBarriers(cx, calleepc - script->code, true);

            TypeSet *funcallTypes = analysis->pushedTypes(calleepc, 0);
            TypeSet *scriptTypes = analysis->pushedTypes(calleepc, 1);

            /* Need to definitely be calling Function.call on a specific script. */
            JSObject *funcallObj = funcallTypes->getSingleton(cx, false);
            JSObject *scriptObj = scriptTypes->getSingleton(cx, false);
            if (!funcallObj || !scriptObj || !scriptObj->isFunction() ||
                !scriptObj->toFunction()->isInterpreted()) {
                return false;
            }

            JSFunction *function = scriptObj->toFunction();
            JS_ASSERT(!function->script()->isInnerFunction);

            /*
             * Generate constraints to clear definite properties from the type
             * should the Function.call or callee itself change in the future.
             */
            analysis->pushedTypes(calleev.pushedOffset(), 0)->add(cx,
                cx->typeLifoAlloc().new_<TypeConstraintClearDefiniteSingle>(type));
            analysis->pushedTypes(calleev.pushedOffset(), 1)->add(cx,
                cx->typeLifoAlloc().new_<TypeConstraintClearDefiniteSingle>(type));

            TypeNewScript::Initializer pushframe(TypeNewScript::Initializer::FRAME_PUSH, uses->offset);
            if (!initializerList->append(pushframe)) {
                cx->compartment->types.setPendingNukeTypes(cx);
                *pbaseobj = NULL;
                return false;
            }

            if (!AnalyzeNewScriptProperties(cx, type, function,
                                            pbaseobj, initializerList)) {
                return false;
            }

            TypeNewScript::Initializer popframe(TypeNewScript::Initializer::FRAME_POP, 0);
            if (!initializerList->append(popframe)) {
                cx->compartment->types.setPendingNukeTypes(cx);
                *pbaseobj = NULL;
                return false;
            }

            /*
             * The callee never lets the 'this' value escape, continue looking
             * for definite properties in the remainder of this script.
             */
        } else {
            /* Unhandled use of 'this'. */
            return false;
        }
    }

    /* Will have hit a STOP or similar, unless the script always throws. */
    return true;
}

/*
 * Either make the newScript information for type when it is constructed
 * by the specified script, or regenerate the constraints for an existing
 * newScript on the type after they were cleared by a GC.
 */
static void
CheckNewScriptProperties(JSContext *cx, TypeObject *type, JSFunction *fun)
{
    if (type->unknownProperties() || fun->script()->isInnerFunction)
        return;

    /* Strawman object to add properties to and watch for duplicates. */
    JSObject *baseobj = NewBuiltinClassInstance(cx, &ObjectClass, gc::FINALIZE_OBJECT16);
    if (!baseobj) {
        if (type->newScript)
            type->clearNewScript(cx);
        return;
    }

    Vector<TypeNewScript::Initializer> initializerList(cx);
    AnalyzeNewScriptProperties(cx, type, fun, &baseobj, &initializerList);
    if (!baseobj || baseobj->slotSpan() == 0 || !!(type->flags & OBJECT_FLAG_NEW_SCRIPT_CLEARED)) {
        if (type->newScript)
            type->clearNewScript(cx);
        return;
    }

    /*
     * If the type already has a new script, we are just regenerating the type
     * constraints and don't need to make another TypeNewScript. Make sure that
     * the properties added to baseobj match the type's definite properties.
     */
    if (type->newScript) {
        if (!type->matchDefiniteProperties(baseobj))
            type->clearNewScript(cx);
        return;
    }

    gc::AllocKind kind = gc::GetGCObjectKind(baseobj->slotSpan());

    /* We should not have overflowed the maximum number of fixed slots for an object. */
    JS_ASSERT(gc::GetGCKindSlots(kind) >= baseobj->slotSpan());

    TypeNewScript::Initializer done(TypeNewScript::Initializer::DONE, 0);

    /*
     * The base object may have been created with a different finalize kind
     * than we will use for subsequent new objects. Generate an object with the
     * appropriate final shape.
     */
    baseobj = NewReshapedObject(cx, type, baseobj->getParent(), kind,
                                baseobj->lastProperty());
    if (!baseobj ||
        !type->addDefiniteProperties(cx, baseobj) ||
        !initializerList.append(done)) {
        cx->compartment->types.setPendingNukeTypes(cx);
        return;
    }

    size_t numBytes = sizeof(TypeNewScript)
                    + (initializerList.length() * sizeof(TypeNewScript::Initializer));
    type->newScript = (TypeNewScript *) cx->calloc_(numBytes);
    if (!type->newScript) {
        cx->compartment->types.setPendingNukeTypes(cx);
        return;
    }

    type->newScript->fun = fun;
    type->newScript->allocKind = kind;
    type->newScript->shape = baseobj->lastProperty();

    type->newScript->initializerList = (TypeNewScript::Initializer *)
        ((char *) type->newScript.get() + sizeof(TypeNewScript));
    PodCopy(type->newScript->initializerList, initializerList.begin(), initializerList.length());
}

/////////////////////////////////////////////////////////////////////
// Printing
/////////////////////////////////////////////////////////////////////

void
ScriptAnalysis::printTypes(JSContext *cx)
{
    AutoEnterAnalysis enter(script->compartment());
    TypeCompartment *compartment = &script->compartment()->types;

    /*
     * Check if there are warnings for used values with unknown types, and build
     * statistics about the size of type sets found for stack values.
     */
    for (unsigned offset = 0; offset < script->length; offset++) {
        if (!maybeCode(offset))
            continue;

        jsbytecode *pc = script->code + offset;
        UntrapOpcode untrap(cx, script, pc);

        if (js_CodeSpec[*pc].format & JOF_DECOMPOSE)
            continue;

        unsigned defCount = GetDefCount(script, offset);
        if (!defCount)
            continue;

        for (unsigned i = 0; i < defCount; i++) {
            TypeSet *types = pushedTypes(offset, i);

            if (types->unknown()) {
                compartment->typeCountOver++;
                continue;
            }

            unsigned typeCount = 0;

            if (types->hasAnyFlag(TYPE_FLAG_ANYOBJECT) || types->getObjectCount() != 0)
                typeCount++;
            for (TypeFlags flag = 1; flag < TYPE_FLAG_ANYOBJECT; flag <<= 1) {
                if (types->hasAnyFlag(flag))
                    typeCount++;
            }

            /*
             * Adjust the type counts for floats: values marked as floats
             * are also marked as ints by the inference, but for counting
             * we don't consider these to be separate types.
             */
            if (types->hasAnyFlag(TYPE_FLAG_DOUBLE)) {
                JS_ASSERT(types->hasAnyFlag(TYPE_FLAG_INT32));
                typeCount--;
            }

            if (typeCount > TypeCompartment::TYPE_COUNT_LIMIT) {
                compartment->typeCountOver++;
            } else if (typeCount == 0) {
                /* Ignore values without types, this may be unreached code. */
            } else {
                compartment->typeCounts[typeCount-1]++;
            }
        }
    }

#ifdef DEBUG

    if (script->function())
        printf("Function");
    else if (script->isCachedEval)
        printf("Eval");
    else
        printf("Main");
    printf(" #%u %s (line %d):\n", script->id(), script->filename, script->lineno);

    printf("locals:");
    printf("\n    return:");
    TypeScript::ReturnTypes(script)->print(cx);
    printf("\n    this:");
    TypeScript::ThisTypes(script)->print(cx);

    for (unsigned i = 0; script->function() && i < script->function()->nargs; i++) {
        printf("\n    arg%u:", i);
        TypeScript::ArgTypes(script, i)->print(cx);
    }
    for (unsigned i = 0; i < script->nfixed; i++) {
        if (!trackSlot(LocalSlot(script, i))) {
            printf("\n    local%u:", i);
            TypeScript::LocalTypes(script, i)->print(cx);
        }
    }
    printf("\n");

    for (unsigned offset = 0; offset < script->length; offset++) {
        if (!maybeCode(offset))
            continue;

        jsbytecode *pc = script->code + offset;
        UntrapOpcode untrap(cx, script, pc);

        PrintBytecode(cx, script, pc);

        if (js_CodeSpec[*pc].format & JOF_DECOMPOSE)
            continue;

        if (js_CodeSpec[*pc].format & JOF_TYPESET) {
            TypeSet *types = script->analysis()->bytecodeTypes(pc);
            printf("  typeset %d:", (int) (types - script->types->typeArray()));
            types->print(cx);
            printf("\n");
        }

        unsigned defCount = GetDefCount(script, offset);
        for (unsigned i = 0; i < defCount; i++) {
            printf("  type %d:", i);
            pushedTypes(offset, i)->print(cx);
            printf("\n");
        }

        if (getCode(offset).monitoredTypes)
            printf("  monitored\n");

        TypeBarrier *barrier = getCode(offset).typeBarriers;
        if (barrier != NULL) {
            printf("  barrier:");
            while (barrier) {
                printf(" %s", TypeString(barrier->type));
                barrier = barrier->next;
            }
            printf("\n");
        }
    }

    printf("\n");

#endif /* DEBUG */

}

/////////////////////////////////////////////////////////////////////
// Interface functions
/////////////////////////////////////////////////////////////////////

namespace js {
namespace types {

void
MarkIteratorUnknownSlow(JSContext *cx)
{
    /* Check whether we are actually at an ITER opcode. */

    jsbytecode *pc;
    JSScript *script = cx->stack.currentScript(&pc);
    if (!script || !pc)
        return;

    UntrapOpcode untrap(cx, script, pc);

    if (JSOp(*pc) != JSOP_ITER)
        return;

    AutoEnterTypeInference enter(cx);

    /*
     * This script is iterating over an actual Iterator or Generator object, or
     * an object with a custom __iterator__ hook. In such cases 'for in' loops
     * can produce values other than strings, and the types of the ITER opcodes
     * in the script need to be updated. During analysis this is done with the
     * forTypes in the analysis state, but we don't keep a pointer to this type
     * set and need to scan the script to fix affected opcodes.
     */

    TypeResult *result = script->types->dynamicList;
    while (result) {
        if (result->offset == uint32(-1)) {
            /* Already know about custom iterators used in this script. */
            JS_ASSERT(result->type.isUnknown());
            return;
        }
        result = result->next;
    }

    InferSpew(ISpewOps, "externalType: customIterator #%u", script->id());

    result = cx->new_<TypeResult>(uint32(-1), Type::UnknownType());
    if (!result) {
        cx->compartment->types.setPendingNukeTypes(cx);
        return;
    }
    result->next = script->types->dynamicList;
    script->types->dynamicList = result;

    if (!script->hasAnalysis() || !script->analysis()->ranInference())
        return;

    ScriptAnalysis *analysis = script->analysis();

    for (unsigned i = 0; i < script->length; i++) {
        jsbytecode *pc = script->code + i;
        if (!analysis->maybeCode(pc))
            continue;
        if (js_GetOpcode(cx, script, pc) == JSOP_ITERNEXT)
            analysis->pushedTypes(pc, 0)->addType(cx, Type::UnknownType());
    }

    /* Trigger recompilation of any inline callers. */
    if (script->function() && !script->function()->hasLazyType())
        ObjectStateChange(cx, script->function()->type(), false, true);
}

void
TypeMonitorCallSlow(JSContext *cx, JSObject *callee,
                    const CallArgs &args, bool constructing)
{
    unsigned nargs = callee->toFunction()->nargs;
    JSScript *script = callee->toFunction()->script();

    if (!constructing)
        TypeScript::SetThis(cx, script, args.thisv());

    /*
     * Add constraints going up to the minimum of the actual and formal count.
     * If there are more actuals than formals the later values can only be
     * accessed through the arguments object, which is monitored.
     */
    unsigned arg = 0;
    for (; arg < args.length() && arg < nargs; arg++)
        TypeScript::SetArgument(cx, script, arg, args[arg]);

    /* Watch for fewer actuals than formals to the call. */
    for (; arg < nargs; arg++)
        TypeScript::SetArgument(cx, script, arg, UndefinedValue());
}

static inline bool
IsAboutToBeFinalized(JSContext *cx, TypeObjectKey *key)
{
    /* Mask out the low bit indicating whether this is a type or JS object. */
    return !reinterpret_cast<const gc::Cell *>((jsuword) key & ~1)->isMarked();
}

void
TypeDynamicResult(JSContext *cx, JSScript *script, jsbytecode *pc, Type type)
{
    JS_ASSERT(cx->typeInferenceEnabled());
    AutoEnterTypeInference enter(cx);

    UntrapOpcode untrap(cx, script, pc);

    /* Directly update associated type sets for applicable bytecodes. */
    if (js_CodeSpec[*pc].format & JOF_TYPESET) {
        if (!script->ensureRanAnalysis(cx, NULL)) {
            cx->compartment->types.setPendingNukeTypes(cx);
            return;
        }
        TypeSet *types = script->analysis()->bytecodeTypes(pc);
        if (!types->hasType(type)) {
            InferSpew(ISpewOps, "externalType: monitorResult #%u:%05u: %s",
                      script->id(), pc - script->code, TypeString(type));
            types->addType(cx, type);
        }
        return;
    }

    /*
     * For inc/dec ops, we need to go back and reanalyze the affected opcode
     * taking the overflow into account. We won't see an explicit adjustment
     * of the type of the thing being inc/dec'ed, nor will adding TYPE_DOUBLE to
     * the pushed value affect that type.
     */
    JSOp op = JSOp(*pc);
    const JSCodeSpec *cs = &js_CodeSpec[op];
    if (cs->format & (JOF_INC | JOF_DEC)) {
        switch (op) {
          case JSOP_INCLOCAL:
          case JSOP_DECLOCAL:
          case JSOP_LOCALINC:
          case JSOP_LOCALDEC:
          case JSOP_INCARG:
          case JSOP_DECARG:
          case JSOP_ARGINC:
          case JSOP_ARGDEC: {
            /*
             * Just mark the slot's type as holding the new type. This captures
             * the effect if the slot is not being tracked, and if the slot
             * doesn't escape we will update the pushed types below to capture
             * the slot's value after this write.
             */
            uint32 slot = GetBytecodeSlot(script, pc);
            if (slot < TotalSlots(script)) {
                TypeSet *types = TypeScript::SlotTypes(script, slot);
                types->addType(cx, type);
            }
            break;
          }

          default:;
        }
    }

    if (script->hasAnalysis() && script->analysis()->ranInference()) {
        /*
         * If the pushed set already has this type, we don't need to ensure
         * there is a TypeIntermediate. Either there already is one, or the
         * type could be determined from the script's other input type sets.
         */
        TypeSet *pushed = script->analysis()->pushedTypes(pc, 0);
        if (pushed->hasType(type))
            return;
    } else {
        /* Scan all intermediate types on the script to check for a dupe. */
        TypeResult *result, **pstart = &script->types->dynamicList, **presult = pstart;
        while (*presult) {
            result = *presult;
            if (result->offset == unsigned(pc - script->code) && result->type == type) {
                if (presult != pstart) {
                    /* Move to the head of the list, maintain LRU order. */
                    *presult = result->next;
                    result->next = *pstart;
                    *pstart = result;
                }
                return;
            }
            presult = &result->next;
        }
    }

    InferSpew(ISpewOps, "externalType: monitorResult #%u:%05u: %s",
              script->id(), pc - script->code, TypeString(type));

    TypeResult *result = cx->new_<TypeResult>(pc - script->code, type);
    if (!result) {
        cx->compartment->types.setPendingNukeTypes(cx);
        return;
    }
    result->next = script->types->dynamicList;
    script->types->dynamicList = result;

    if (script->hasAnalysis() && script->analysis()->ranInference()) {
        TypeSet *pushed = script->analysis()->pushedTypes(pc, 0);
        pushed->addType(cx, type);
    }

    /* Trigger recompilation of any inline callers. */
    if (script->function() && !script->function()->hasLazyType())
        ObjectStateChange(cx, script->function()->type(), false, true);
}

void
TypeMonitorResult(JSContext *cx, JSScript *script, jsbytecode *pc, const js::Value &rval)
{
    UntrapOpcode untrap(cx, script, pc);

    /* Allow the non-TYPESET scenario to simplify stubs used in compound opcodes. */
    if (!(js_CodeSpec[*pc].format & JOF_TYPESET))
        return;

    AutoEnterTypeInference enter(cx);

    if (!script->ensureRanAnalysis(cx, NULL)) {
        cx->compartment->types.setPendingNukeTypes(cx);
        return;
    }

    Type type = GetValueType(cx, rval);
    TypeSet *types = script->analysis()->bytecodeTypes(pc);
    if (types->hasType(type))
        return;

    InferSpew(ISpewOps, "bytecodeType: #%u:%05u: %s",
              script->id(), pc - script->code, TypeString(type));
    types->addType(cx, type);
}

bool
TypeScript::SetScope(JSContext *cx, JSScript *script, JSObject *scope)
{
    JS_ASSERT(script->types && !script->types->hasScope());

    JSFunction *fun = script->function();

    JS_ASSERT_IF(!fun, !script->isOuterFunction && !script->isInnerFunction);
    JS_ASSERT_IF(!scope, fun && !script->isInnerFunction);

    /*
     * The scope object must be the initial one for the script, before any call
     * object has been created in the heavyweight case.
     */
    JS_ASSERT_IF(scope && scope->isCall() && !scope->asCall().isForEval(),
                 scope->asCall().getCalleeFunction() != fun);

    if (!script->compileAndGo) {
        script->types->global = NULL;
        return true;
    }

    JS_ASSERT_IF(fun && scope, fun->getGlobal() == scope->getGlobal());
    script->types->global = fun ? fun->getGlobal() : scope->getGlobal();

    /*
     * Update the parent in the script's bindings. The bindings are created
     * with a NULL parent, and fixing the parent now avoids the need to reshape
     * every time a call object is created from the bindings.
     */
    if (!script->bindings.setParent(cx, script->types->global))
        return false;

    if (!cx->typeInferenceEnabled())
        return true;

    if (!script->isInnerFunction || fun->isNullClosure()) {
        /*
         * Outermost functions need nesting information if there are inner
         * functions directly nested in them.
         */
        if (script->isOuterFunction) {
            script->types->nesting = cx->new_<TypeScriptNesting>();
            if (!script->types->nesting)
                return false;
        }
        return true;
    }

    /*
     * Walk the scope chain to the next call object, which will be the function
     * the script is nested inside.
     */
    while (!scope->isCall())
        scope = scope->internalScopeChain();

    CallObject &call = scope->asCall();

    /* The isInnerFunction test ensures there is no intervening strict eval call object. */
    JS_ASSERT(!call.isForEval());

    /* Don't track non-heavyweight parents, NAME ops won't reach into them. */
    JSFunction *parentFun = call.getCalleeFunction();
    if (!parentFun || !parentFun->isHeavyweight())
        return true;
    JSScript *parent = parentFun->script();
    JS_ASSERT(parent->isOuterFunction);

    /*
     * We only need the nesting in the child if it has NAME accesses going
     * into the parent. We won't know for sure whether this is the case until
     * analyzing the script's types, which we don't want to do yet. The nesting
     * info we make here may get pruned if/when we eventually do such analysis.
     */

    /*
     * Scopes are set when scripts first execute, and the parent script must
     * have executed first. It is still possible for the parent script to not
     * have a scope, however, as we occasionally purge all TypeScripts from the
     * compartment and there may be inner function objects parented to an
     * activation of the outer function sticking around. In such cases, treat
     * the parent's call object as the most recent one, so that it is not
     * marked as reentrant.
     */
    if (!parent->ensureHasTypes(cx))
        return false;
    if (!parent->types->hasScope()) {
        if (!SetScope(cx, parent, scope->internalScopeChain()))
            return false;
        parent->nesting()->activeCall = scope;
        parent->nesting()->argArray = Valueify(call.argArray());
        parent->nesting()->varArray = Valueify(call.varArray());
    }

    JS_ASSERT(!script->types->nesting);

    /* Construct and link nesting information for the two functions. */

    script->types->nesting = cx->new_<TypeScriptNesting>();
    if (!script->types->nesting)
        return false;

    script->nesting()->parent = parent;
    script->nesting()->next = parent->nesting()->children;
    parent->nesting()->children = script;

    return true;
}

TypeScriptNesting::~TypeScriptNesting()
{
    /*
     * Unlink from any parent/child. Nesting info on a script does not keep
     * either the parent or children live during GC.
     */

    if (parent) {
        JSScript **pscript = &parent->nesting()->children;
        while ((*pscript)->nesting() != this)
            pscript = &(*pscript)->nesting()->next;
        *pscript = next;
    }

    while (children) {
        TypeScriptNesting *child = children->nesting();
        children = child->next;
        child->parent = NULL;
        child->next = NULL;
    }
}

bool
ClearActiveNesting(JSScript *start)
{
    /*
     * Clear active call information for script and any outer functions
     * inner to it. Return false if an inner function has frames on the stack.
     */

    /* Traverse children, then parent, avoiding recursion. */
    JSScript *script = start;
    bool traverseChildren = true;
    while (true) {
        TypeScriptNesting *nesting = script->nesting();
        if (nesting->children && traverseChildren) {
            script = nesting->children;
            continue;
        }
        if (nesting->activeFrames)
            return false;
        if (script->isOuterFunction) {
            nesting->activeCall = NULL;
            nesting->argArray = NULL;
            nesting->varArray = NULL;
        }
        if (script == start)
            break;
        if (nesting->next) {
            script = nesting->next;
            traverseChildren = true;
        } else {
            script = nesting->parent;
            traverseChildren = false;
        }
    }

    return true;
}

/*
 * For the specified scope and script with an outer function, check if the
 * scope represents a reentrant activation on an inner function of the parent
 * or any of its transitive parents.
 */
static void
CheckNestingParent(JSContext *cx, JSObject *scope, JSScript *script)
{
  restart:
    JSScript *parent = script->nesting()->parent;
    JS_ASSERT(parent);

    while (!scope->isCall() || scope->asCall().getCalleeFunction()->script() != parent)
        scope = scope->internalScopeChain();

    if (scope != parent->nesting()->activeCall) {
        parent->reentrantOuterFunction = true;
        MarkTypeObjectFlags(cx, parent->function(), OBJECT_FLAG_REENTRANT_FUNCTION);

        /*
         * Continue checking parents to see if this is reentrant for them too.
         * We don't need to check this in for non-reentrant calls on the outer
         * function: when we entered any outer function to the immediate parent
         * we cleared the active call for its transitive children, so a
         * non-reentrant call on a child is also a non-reentrant call on the
         * parent.
         */
        if (parent->nesting()->parent) {
            scope = scope->internalScopeChain();
            script = parent;
            goto restart;
        }
    }
}

void
NestingPrologue(JSContext *cx, StackFrame *fp)
{
    JSScript *script = fp->fun()->script();
    TypeScriptNesting *nesting = script->nesting();

    if (nesting->parent)
        CheckNestingParent(cx, &fp->scopeChain(), script);

    if (script->isOuterFunction) {
        /*
         * Check the stack has no frames for this activation, any of its inner
         * functions or any of their transitive inner functions.
         */
        if (!ClearActiveNesting(script)) {
            script->reentrantOuterFunction = true;
            MarkTypeObjectFlags(cx, fp->fun(), OBJECT_FLAG_REENTRANT_FUNCTION);
        }

        nesting->activeCall = &fp->callObj();
        nesting->argArray = fp->formalArgs();
        nesting->varArray = fp->slots();
    }

    /* Maintain stack frame count for the function. */
    nesting->activeFrames++;
}

void
NestingEpilogue(StackFrame *fp)
{
    JSScript *script = fp->fun()->script();
    TypeScriptNesting *nesting = script->nesting();

    JS_ASSERT(nesting->activeFrames != 0);
    nesting->activeFrames--;
}

} } /* namespace js::types */

/////////////////////////////////////////////////////////////////////
// TypeScript
/////////////////////////////////////////////////////////////////////

/*
 * Returns true if we don't expect to compute the correct types for some value
 * pushed by the specified bytecode.
 */
static inline bool
IgnorePushed(const jsbytecode *pc, unsigned index)
{
    JS_ASSERT(JSOp(*pc) != JSOP_TRAP);

    switch (JSOp(*pc)) {
      /* We keep track of the scopes pushed by BINDNAME separately. */
      case JSOP_BINDNAME:
      case JSOP_BINDGNAME:
      case JSOP_BINDXMLNAME:
        return true;

      /* Stack not consistent in TRY_BRANCH_AFTER_COND. */
      case JSOP_IN:
      case JSOP_EQ:
      case JSOP_NE:
      case JSOP_LT:
      case JSOP_LE:
      case JSOP_GT:
      case JSOP_GE:
        return (index == 0);

      /* Value not determining result is not pushed by OR/AND. */
      case JSOP_OR:
      case JSOP_ORX:
      case JSOP_AND:
      case JSOP_ANDX:
        return (index == 0);

      /* Holes tracked separately. */
      case JSOP_HOLE:
        return (index == 0);
      case JSOP_FILTER:
        return (index == 1);

      /* Storage for 'with' and 'let' blocks not monitored. */
      case JSOP_ENTERWITH:
      case JSOP_ENTERBLOCK:
        return true;

      /* We don't keep track of the iteration state for 'for in' or 'for each in' loops. */
      case JSOP_ITER:
      case JSOP_ITERNEXT:
      case JSOP_MOREITER:
      case JSOP_ENDITER:
        return true;

      /* Ops which can manipulate values pushed by opcodes we don't model. */
      case JSOP_DUP:
      case JSOP_DUP2:
      case JSOP_SWAP:
      case JSOP_PICK:
        return true;

      /* We don't keep track of state indicating whether there is a pending exception. */
      case JSOP_FINALLY:
        return true;

      /*
       * We don't treat GETLOCAL immediately followed by a pop as a use-before-def,
       * and while the type will have been inferred correctly the method JIT
       * may not have written the local's initial undefined value to the stack,
       * leaving a stale value.
       */
      case JSOP_GETLOCAL:
        return JSOp(pc[JSOP_GETLOCAL_LENGTH]) == JSOP_POP;

      default:
        return false;
    }
}

bool
JSScript::makeTypes(JSContext *cx)
{
    JS_ASSERT(!types);

    if (!cx->typeInferenceEnabled()) {
        types = (TypeScript *) cx->calloc_(sizeof(TypeScript));
        if (!types)
            return false;
        new(types) TypeScript();
        return true;
    }

    AutoEnterTypeInference enter(cx);

    unsigned count = TypeScript::NumTypeSets(this);

    types = (TypeScript *) cx->calloc_(sizeof(TypeScript) + (sizeof(TypeSet) * count));
    if (!types) {
        cx->compartment->types.setPendingNukeTypes(cx);
        return false;
    }

    new(types) TypeScript();

#ifdef DEBUG
    TypeSet *typeArray = types->typeArray();
    for (unsigned i = 0; i < nTypeSets; i++)
        InferSpew(ISpewOps, "typeSet: %sT%p%s bytecode%u #%u",
                  InferSpewColor(&typeArray[i]), &typeArray[i], InferSpewColorReset(),
                  i, id());
    TypeSet *returnTypes = TypeScript::ReturnTypes(this);
    InferSpew(ISpewOps, "typeSet: %sT%p%s return #%u",
              InferSpewColor(returnTypes), returnTypes, InferSpewColorReset(),
              id());
    TypeSet *thisTypes = TypeScript::ThisTypes(this);
    InferSpew(ISpewOps, "typeSet: %sT%p%s this #%u",
              InferSpewColor(thisTypes), thisTypes, InferSpewColorReset(),
              id());
    unsigned nargs = function() ? function()->nargs : 0;
    for (unsigned i = 0; i < nargs; i++) {
        TypeSet *types = TypeScript::ArgTypes(this, i);
        InferSpew(ISpewOps, "typeSet: %sT%p%s arg%u #%u",
                  InferSpewColor(types), types, InferSpewColorReset(),
                  i, id());
    }
    for (unsigned i = 0; i < nfixed; i++) {
        TypeSet *types = TypeScript::LocalTypes(this, i);
        InferSpew(ISpewOps, "typeSet: %sT%p%s local%u #%u",
                  InferSpewColor(types), types, InferSpewColorReset(),
                  i, id());
    }
#endif

    return true;
}

bool
JSScript::makeAnalysis(JSContext *cx)
{
    JS_ASSERT(types && !types->analysis);

    AutoEnterAnalysis enter(cx);

    types->analysis = cx->typeLifoAlloc().new_<ScriptAnalysis>(this);

    if (!types->analysis)
        return false;

    types->analysis->analyzeBytecode(cx);

    if (types->analysis->OOM()) {
        types->analysis = NULL;
        return false;
    }

    return true;
}

bool
JSScript::typeSetFunction(JSContext *cx, JSFunction *fun, bool singleton)
{
    function_ = fun;

    if (!cx->typeInferenceEnabled())
        return true;

    if (singleton) {
        if (!fun->setSingletonType(cx))
            return false;
    } else {
        TypeObject *type = cx->compartment->types.newTypeObject(cx, this,
                                                                JSProto_Function, fun->getProto());
        if (!type)
            return false;

        fun->setType(type);
        type->interpretedFunction = fun;
    }

    return true;
}

#ifdef DEBUG

/* static */ void
TypeScript::CheckBytecode(JSContext *cx, JSScript *script, jsbytecode *pc, const js::Value *sp)
{
    AutoEnterTypeInference enter(cx);
    UntrapOpcode untrap(cx, script, pc);

    if (js_CodeSpec[*pc].format & JOF_DECOMPOSE)
        return;

    if (!script->hasAnalysis() || !script->analysis()->ranInference())
        return;
    ScriptAnalysis *analysis = script->analysis();

    int defCount = GetDefCount(script, pc - script->code);

    for (int i = 0; i < defCount; i++) {
        const js::Value &val = sp[-defCount + i];
        TypeSet *types = analysis->pushedTypes(pc, i);
        if (IgnorePushed(pc, i))
            continue;

        Type type = GetValueType(cx, val);

        if (!types->hasType(type)) {
            /* Display fine-grained debug information first */
            fprintf(stderr, "Missing type at #%u:%05u pushed %u: %s\n", 
                    script->id(), unsigned(pc - script->code), i, TypeString(type));
            TypeFailure(cx, "Missing type pushed %u: %s", i, TypeString(type));
        }
    }
}

#endif

/////////////////////////////////////////////////////////////////////
// JSObject
/////////////////////////////////////////////////////////////////////

bool
JSObject::shouldSplicePrototype(JSContext *cx)
{
    /*
     * During bootstrapping, if inference is enabled we need to make sure not
     * to splice a new prototype in for Function.prototype or the global
     * object if their __proto__ had previously been set to null, as this
     * will change the prototype for all other objects with the same type.
     * If inference is disabled we cannot determine from the object whether it
     * has had its __proto__ set after creation.
     */
    if (getProto() != NULL)
        return false;
    return !cx->typeInferenceEnabled() || hasSingletonType();
}

bool
JSObject::splicePrototype(JSContext *cx, JSObject *proto)
{
    /*
     * For singleton types representing only a single JSObject, the proto
     * can be rearranged as needed without destroying type information for
     * the old or new types. Note that type constraints propagating properties
     * from the old prototype are not removed.
     */
    JS_ASSERT_IF(cx->typeInferenceEnabled(), hasSingletonType());

    /*
     * Force type instantiation when splicing lazy types. This may fail,
     * in which case inference will be disabled for the compartment.
     */
    TypeObject *type = getType(cx);
    TypeObject *protoType = NULL;
    if (proto) {
        protoType = proto->getType(cx);
        if (!proto->getNewType(cx))
            return false;
    }

    if (!cx->typeInferenceEnabled()) {
        TypeObject *type = proto ? proto->getNewType(cx) : cx->compartment->getEmptyType(cx);
        if (!type)
            return false;
        type_ = type;
        return true;
    }

    type->proto = proto;

    AutoEnterTypeInference enter(cx);

    if (protoType && protoType->unknownProperties() && !type->unknownProperties()) {
        type->markUnknown(cx);
        return true;
    }

    if (!type->unknownProperties()) {
        /* Update properties on this type with any shared with the prototype. */
        unsigned count = type->getPropertyCount();
        for (unsigned i = 0; i < count; i++) {
            Property *prop = type->getProperty(i);
            if (prop && prop->types.hasPropagatedProperty())
                type->getFromPrototypes(cx, prop->id, &prop->types, true);
        }
    }

    return true;
}

void
JSObject::makeLazyType(JSContext *cx)
{
    JS_ASSERT(cx->typeInferenceEnabled() && hasLazyType());
    AutoEnterTypeInference enter(cx);

    TypeObject *type = cx->compartment->types.newTypeObject(cx, NULL,
                                                            JSProto_Object, getProto());
    if (!type) {
        cx->compartment->types.setPendingNukeTypes(cx);
        return;
    }

    /* Fill in the type according to the state of this object. */

    type->singleton = this;

    if (isFunction() && toFunction()->isInterpreted()) {
        type->interpretedFunction = toFunction();
        JSScript *script = type->interpretedFunction->script();
        if (script->createdArgs)
            type->flags |= OBJECT_FLAG_CREATED_ARGUMENTS;
        if (script->uninlineable)
            type->flags |= OBJECT_FLAG_UNINLINEABLE;
        if (script->reentrantOuterFunction)
            type->flags |= OBJECT_FLAG_REENTRANT_FUNCTION;
    }

    if (lastProperty()->hasObjectFlag(BaseShape::ITERATED_SINGLETON))
        type->flags |= OBJECT_FLAG_ITERATED;

#if JS_HAS_XML_SUPPORT
    /*
     * XML objects do not have equality hooks but are treated special by EQ/NE
     * ops. Just mark the type as totally unknown.
     */
    if (isXML() && !type->unknownProperties())
        type->markUnknown(cx);
#endif

    if (getClass()->ext.equality)
        type->flags |= OBJECT_FLAG_SPECIAL_EQUALITY;

    if (type->unknownProperties()) {
        type_ = type;
        return;
    }

    /* Not yet generating singleton arrays. */
    type->flags |= OBJECT_FLAG_NON_DENSE_ARRAY
                |  OBJECT_FLAG_NON_PACKED_ARRAY
                |  OBJECT_FLAG_NON_TYPED_ARRAY;

    type_ = type;
}

/* static */ inline HashNumber
TypeObjectEntry::hash(JSObject *proto)
{
    return PointerHasher<JSObject *, 3>::hash(proto);
}

/* static */ inline bool
TypeObjectEntry::match(TypeObject *key, JSObject *lookup)
{
    return key->proto == lookup;
}

#ifdef DEBUG
bool
JSObject::hasNewType(TypeObject *type)
{
    TypeObjectSet &table = compartment()->newTypeObjects;

    if (!table.initialized())
        return false;

    TypeObjectSet::Ptr p = table.lookup(this);
    return p && *p == type;
}
#endif /* DEBUG */

bool
JSObject::setNewTypeUnknown(JSContext *cx)
{
    if (!setFlag(cx, js::BaseShape::NEW_TYPE_UNKNOWN))
        return false;

    /*
     * If the object already has a new type, mark that type as unknown. It will
     * not have the SETS_MARKED_UNKNOWN bit set, so may require a type set
     * crawl if prototypes of the object change dynamically in the future.
     */
    TypeObjectSet &table = cx->compartment->newTypeObjects;
    if (table.initialized()) {
        if (TypeObjectSet::Ptr p = table.lookup(this))
            MarkTypeObjectUnknownProperties(cx, *p);
    }

    return true;
}

TypeObject *
JSObject::getNewType(JSContext *cx, JSFunction *fun)
{
    if (!setDelegate(cx))
        return NULL;

    TypeObjectSet &table = cx->compartment->newTypeObjects;

    if (!table.initialized() && !table.init())
        return NULL;

    TypeObjectSet::AddPtr p = table.lookupForAdd(this);
    if (p) {
        TypeObject *type = *p;

        /*
         * If set, the type's newScript indicates the script used to create
         * all objects in existence which have this type. If there are objects
         * in existence which are not created by calling 'new' on newScript,
         * we must clear the new script information from the type and will not
         * be able to assume any definite properties for instances of the type.
         * This case is rare, but can happen if, for example, two scripted
         * functions have the same value for their 'prototype' property, or if
         * Object.create is called with a prototype object that is also the
         * 'prototype' property of some scripted function.
         */
        if (type->newScript && type->newScript->fun != fun)
            type->clearNewScript(cx);

        if (cx->compartment->needsBarrier())
            TypeObject::readBarrier(type);

        return type;
    }

    bool markUnknown = lastProperty()->hasObjectFlag(BaseShape::NEW_TYPE_UNKNOWN);

    TypeObject *type = cx->compartment->types.newTypeObject(cx, NULL,
                                                            JSProto_Object, this, markUnknown);
    if (!type)
        return NULL;

    if (!table.relookupOrAdd(p, this, type))
        return NULL;

    if (!cx->typeInferenceEnabled())
        return type;

    AutoEnterTypeInference enter(cx);

    /*
     * Set the special equality flag for types whose prototype also has the
     * flag set. This is a hack, :XXX: need a real correspondence between
     * types and the possible js::Class of objects with that type.
     */
    if (hasSpecialEquality())
        type->flags |= OBJECT_FLAG_SPECIAL_EQUALITY;

    if (fun)
        CheckNewScriptProperties(cx, type, fun);

#if JS_HAS_XML_SUPPORT
    /* Special case for XML object equality, see makeLazyType(). */
    if (isXML() && !type->unknownProperties())
        type->flags |= OBJECT_FLAG_UNKNOWN_MASK;
#endif

    if (getClass()->ext.equality)
        type->flags |= OBJECT_FLAG_SPECIAL_EQUALITY;

    /*
     * The new type is not present in any type sets, so mark the object as
     * unknown in all type sets it appears in. This allows the prototype of
     * such objects to mutate freely without triggering an expensive walk of
     * the compartment's type sets. (While scripts normally don't mutate
     * __proto__, the browser will for proxies and such, and we need to
     * accommodate this behavior).
     */
    if (type->unknownProperties())
        type->flags |= OBJECT_FLAG_SETS_MARKED_UNKNOWN;

    return type;
}

TypeObject *
JSCompartment::getLazyType(JSContext *cx, JSObject *proto)
{
    TypeObjectSet &table = cx->compartment->lazyTypeObjects;

    if (!table.initialized() && !table.init())
        return NULL;

    TypeObjectSet::AddPtr p = table.lookupForAdd(proto);
    if (p) {
        TypeObject *type = *p;
        JS_ASSERT(type->lazy());

        if (cx->compartment->needsBarrier())
            TypeObject::readBarrier(type);

        return type;
    }

    TypeObject *type = cx->compartment->types.newTypeObject(cx, NULL,
                                                            JSProto_Object, proto, false);
    if (!type)
        return NULL;

    if (!table.relookupOrAdd(p, proto, type))
        return NULL;

    type->singleton = (JSObject *) TypeObject::LAZY_SINGLETON;

    return type;
}

/////////////////////////////////////////////////////////////////////
// Tracing
/////////////////////////////////////////////////////////////////////

void
TypeSet::sweep(JSContext *cx, JSCompartment *compartment)
{
    /*
     * Purge references to type objects that are no longer live. Type sets hold
     * only weak references. For type sets containing more than one object,
     * live entries in the object hash need to be copied to the compartment's
     * new arena.
     */
    unsigned objectCount = baseObjectCount();
    if (objectCount >= 2) {
        unsigned oldCapacity = HashSetCapacity(objectCount);
        TypeObjectKey **oldArray = objectSet;

        clearObjects();
        objectCount = 0;
        for (unsigned i = 0; i < oldCapacity; i++) {
            TypeObjectKey *object = oldArray[i];
            if (object && !IsAboutToBeFinalized(cx, object)) {
                TypeObjectKey **pentry =
                    HashSetInsert<TypeObjectKey *,TypeObjectKey,TypeObjectKey>
                        (compartment, objectSet, objectCount, object);
                if (pentry)
                    *pentry = object;
                else
                    compartment->types.setPendingNukeTypes(cx);
            }
        }
        setBaseObjectCount(objectCount);
    } else if (objectCount == 1) {
        TypeObjectKey *object = (TypeObjectKey *) objectSet;
        if (IsAboutToBeFinalized(cx, object)) {
            objectSet = NULL;
            setBaseObjectCount(0);
        }
    }

    /*
     * All constraints are wiped out on each GC, including those propagating
     * into this type set from prototype properties.
     */
    constraintList = NULL;
    flags &= ~TYPE_FLAG_PROPAGATED_PROPERTY;
}

inline void
TypeObject::clearProperties()
{
    setBasePropertyCount(0);
    propertySet = NULL;
}

/*
 * Before sweeping the arenas themselves, scan all type objects in a
 * compartment to fixup weak references: property type sets referencing dead
 * JS and type objects, and singleton JS objects whose type is not referenced
 * elsewhere. This also releases memory associated with dead type objects,
 * so that type objects do not need later finalization.
 */
inline void
TypeObject::sweep(JSContext *cx)
{
    /*
     * We may be regenerating existing type sets containing this object,
     * so reset contributions on each GC to avoid tripping the limit.
     */
    contribution = 0;

    if (singleton) {
        JS_ASSERT(!newScript);

        /*
         * All properties can be discarded. We will regenerate them as needed
         * as code gets reanalyzed.
         */
        clearProperties();

        return;
    }

    if (!isMarked()) {
        if (newScript)
            Foreground::free_(newScript);
        return;
    }

    JSCompartment *compartment = this->compartment();

    /*
     * Properties were allocated from the old arena, and need to be copied over
     * to the new one. Don't hang onto properties without the OWN_PROPERTY
     * flag; these were never directly assigned, and get any possible values
     * from the object's prototype.
     */
    unsigned propertyCount = basePropertyCount();
    if (propertyCount >= 2) {
        unsigned oldCapacity = HashSetCapacity(propertyCount);
        Property **oldArray = propertySet;

        clearProperties();
        propertyCount = 0;
        for (unsigned i = 0; i < oldCapacity; i++) {
            Property *prop = oldArray[i];
            if (prop && prop->types.isOwnProperty(false)) {
                Property *newProp = compartment->typeLifoAlloc.new_<Property>(*prop);
                if (newProp) {
                    Property **pentry =
                        HashSetInsert<jsid,Property,Property>
                            (compartment, propertySet, propertyCount, prop->id);
                    if (pentry) {
                        *pentry = newProp;
                        newProp->types.sweep(cx, compartment);
                    } else {
                        compartment->types.setPendingNukeTypes(cx);
                    }
                } else {
                    compartment->types.setPendingNukeTypes(cx);
                }
            }
        }
        setBasePropertyCount(propertyCount);
    } else if (propertyCount == 1) {
        Property *prop = (Property *) propertySet;
        if (prop->types.isOwnProperty(false)) {
            Property *newProp = compartment->typeLifoAlloc.new_<Property>(*prop);
            if (newProp) {
                propertySet = (Property **) newProp;
                newProp->types.sweep(cx, compartment);
            } else {
                compartment->types.setPendingNukeTypes(cx);
            }
        } else {
            propertySet = NULL;
            setBasePropertyCount(0);
        }
    }

    if (basePropertyCount() <= SET_ARRAY_SIZE) {
        for (unsigned i = 0; i < basePropertyCount(); i++)
            JS_ASSERT(propertySet[i]);
    }

    /*
     * The GC will clear out the constraints ensuring the correctness of the
     * newScript information, these constraints will need to be regenerated
     * the next time we compile code which depends on this info.
     */
    if (newScript)
        flags |= OBJECT_FLAG_NEW_SCRIPT_REGENERATE;
}

struct SweepTypeObjectOp
{
    JSContext *cx;
    SweepTypeObjectOp(JSContext *cx) : cx(cx) {}
    void operator()(gc::Cell *cell) {
        TypeObject *object = static_cast<TypeObject *>(cell);
        object->sweep(cx);
    }
};

void
SweepTypeObjects(JSContext *cx, JSCompartment *compartment)
{
    SweepTypeObjectOp op(cx);
    gc::ForEachArenaAndCell(compartment, gc::FINALIZE_TYPE_OBJECT, gc::EmptyArenaOp, op);
}

void
TypeCompartment::sweep(JSContext *cx)
{
    JSCompartment *compartment = this->compartment();

    SweepTypeObjects(cx, compartment);

    /*
     * Iterate through the array/object type tables and remove all entries
     * referencing collected data. These tables only hold weak references.
     */

    if (arrayTypeTable) {
        for (ArrayTypeTable::Enum e(*arrayTypeTable); !e.empty(); e.popFront()) {
            const ArrayTableKey &key = e.front().key;
            TypeObject *obj = e.front().value;
            JS_ASSERT(obj->proto == key.proto);
            JS_ASSERT(!key.type.isSingleObject());

            bool remove = false;
            if (key.type.isTypeObject() && !key.type.typeObject()->isMarked())
                remove = true;
            if (!obj->isMarked())
                remove = true;

            if (remove)
                e.removeFront();
        }
    }

    if (objectTypeTable) {
        for (ObjectTypeTable::Enum e(*objectTypeTable); !e.empty(); e.popFront()) {
            const ObjectTableKey &key = e.front().key;
            const ObjectTableEntry &entry = e.front().value;
            JS_ASSERT(entry.object->proto == key.proto);

            bool remove = false;
            if (!entry.object->isMarked())
                remove = true;
            for (unsigned i = 0; !remove && i < key.nslots; i++) {
                if (JSID_IS_STRING(key.ids[i])) {
                    JSString *str = JSID_TO_STRING(key.ids[i]);
                    if (!str->isMarked())
                        remove = true;
                }
                JS_ASSERT(!entry.types[i].isSingleObject());
                if (entry.types[i].isTypeObject() && !entry.types[i].typeObject()->isMarked())
                    remove = true;
            }

            if (remove) {
                Foreground::free_(key.ids);
                Foreground::free_(entry.types);
                e.removeFront();
            }
        }
    }

    if (allocationSiteTable) {
        for (AllocationSiteTable::Enum e(*allocationSiteTable); !e.empty(); e.popFront()) {
            const AllocationSiteKey &key = e.front().key;
            TypeObject *object = e.front().value;

            if (IsAboutToBeFinalized(cx, key.script) || !object->isMarked())
                e.removeFront();
        }
    }

    /*
     * The pending array is reset on GC, it can grow large (75+ KB) and is easy
     * to reallocate if the compartment becomes active again.
     */
    if (pendingArray)
        cx->free_(pendingArray);

    pendingArray = NULL;
    pendingCapacity = 0;
}

void
JSCompartment::sweepNewTypeObjectTable(JSContext *cx, TypeObjectSet &table)
{
    if (table.initialized()) {
        for (TypeObjectSet::Enum e(table); !e.empty(); e.popFront()) {
            TypeObject *type = e.front();
            if (!type->isMarked())
                e.removeFront();
        }
    }
}

TypeCompartment::~TypeCompartment()
{
    if (pendingArray)
        Foreground::free_(pendingArray);

    if (arrayTypeTable)
        Foreground::delete_(arrayTypeTable);

    if (objectTypeTable)
        Foreground::delete_(objectTypeTable);

    if (allocationSiteTable)
        Foreground::delete_(allocationSiteTable);
}

/* static */ void
TypeScript::Sweep(JSContext *cx, JSScript *script)
{
    JSCompartment *compartment = script->compartment();
    JS_ASSERT(compartment->types.inferenceEnabled);

    unsigned num = NumTypeSets(script);
    TypeSet *typeArray = script->types->typeArray();

    /* Remove constraints and references to dead objects from the persistent type sets. */
    for (unsigned i = 0; i < num; i++)
        typeArray[i].sweep(cx, compartment);

    TypeResult **presult = &script->types->dynamicList;
    while (*presult) {
        TypeResult *result = *presult;
        Type type = result->type;

        if (!type.isUnknown() && !type.isAnyObject() && type.isObject() &&
            IsAboutToBeFinalized(cx, type.objectKey())) {
            *presult = result->next;
            cx->delete_(result);
        } else {
            presult = &result->next;
        }
    }

    /*
     * If the script has nesting state with a most recent activation, we do not
     * need either to mark the call object or clear it if not live. Even with
     * a dead pointer in the nesting, we can't get a spurious match while
     * testing for reentrancy: if previous activations are still live, they
     * cannot alias the most recent one, and future activations will overwrite
     * activeCall on creation.
     */
}

void
TypeScript::destroy()
{
    while (dynamicList) {
        TypeResult *next = dynamicList->next;
        Foreground::delete_(dynamicList);
        dynamicList = next;
    }

    if (nesting)
        Foreground::delete_(nesting);

    Foreground::free_(this);
}

inline size_t
TypeSet::dynamicSize()
{
    /*
     * This memory is allocated within the temp pool (but accounted for
     * elsewhere) so we can't use a JSMallocSizeOfFun to measure it.  We must
     * do it analytically.
     */
    uint32 count = baseObjectCount();
    if (count >= 2)
        return HashSetCapacity(count) * sizeof(TypeObject *);
    return 0;
}

inline size_t
TypeObject::dynamicSize()
{
    /*
     * This memory is allocated within the temp pool (but accounted for
     * elsewhere) so we can't use a JSMallocSizeOfFun to measure it.  We must
     * do it analytically.
     */
    size_t bytes = 0;

    uint32 count = basePropertyCount();
    if (count >= 2)
        bytes += HashSetCapacity(count) * sizeof(TypeObject *);

    count = getPropertyCount();
    for (unsigned i = 0; i < count; i++) {
        Property *prop = getProperty(i);
        if (prop)
            bytes += sizeof(Property) + prop->types.dynamicSize();
    }

    return bytes;
}

static void
GetScriptMemoryStats(JSScript *script, TypeInferenceMemoryStats *stats, JSMallocSizeOfFun mallocSizeOf)
{
    TypeScript *typeScript = script->types;
    if (!typeScript)
        return;

    /* If TI is disabled, a single TypeScript is still present. */
    if (!script->compartment()->types.inferenceEnabled) {
        stats->scripts += mallocSizeOf(typeScript, sizeof(TypeScript));
        return;
    }

    stats->scripts += mallocSizeOf(typeScript->nesting, sizeof(TypeScriptNesting));

    unsigned count = TypeScript::NumTypeSets(script);
    stats->scripts += mallocSizeOf(typeScript, sizeof(TypeScript) + count * sizeof(TypeSet));

    TypeResult *result = typeScript->dynamicList;
    while (result) {
        stats->scripts += mallocSizeOf(result, sizeof(TypeResult));
        result = result->next;
    }

    /*
     * This counts memory that is in the temp pool but gets attributed
     * elsewhere.  See JS_GetTypeInferenceMemoryStats for more details.
     */
    TypeSet *typeArray = typeScript->typeArray();
    for (unsigned i = 0; i < count; i++) {
        size_t bytes = typeArray[i].dynamicSize();
        stats->scripts += bytes;
        stats->temporary -= bytes;
    }
}

JS_FRIEND_API(void)
JS_GetTypeInferenceMemoryStats(JSContext *cx, JSCompartment *compartment,
                               TypeInferenceMemoryStats *stats,
                               JSMallocSizeOfFun mallocSizeOf)
{
    /*
     * Note: not all data in the pool is temporary, and some will survive GCs
     * by being copied to the replacement pool. This memory will be counted
     * elsewhere and deducted from the amount of temporary data.
     */
    stats->temporary += compartment->typeLifoAlloc.sizeOfExcludingThis(mallocSizeOf);

    /* Pending arrays are cleared on GC along with the analysis pool. */
    stats->temporary +=
        mallocSizeOf(compartment->types.pendingArray, 
                     sizeof(TypeCompartment::PendingWork) * compartment->types.pendingCapacity);

    /* TypeCompartment::pendingRecompiles is non-NULL only while inference code is running. */
    JS_ASSERT(!compartment->types.pendingRecompiles);

    for (gc::CellIter i(cx, compartment, gc::FINALIZE_SCRIPT); !i.done(); i.next())
        GetScriptMemoryStats(i.get<JSScript>(), stats, mallocSizeOf);

    if (compartment->types.allocationSiteTable)
        stats->tables += compartment->types.allocationSiteTable->sizeOfIncludingThis(mallocSizeOf);

    if (compartment->types.arrayTypeTable)
        stats->tables += compartment->types.arrayTypeTable->sizeOfIncludingThis(mallocSizeOf);

    if (compartment->types.objectTypeTable) {
        stats->tables += compartment->types.objectTypeTable->sizeOfIncludingThis(mallocSizeOf);

        for (ObjectTypeTable::Enum e(*compartment->types.objectTypeTable);
             !e.empty();
             e.popFront())
        {
            const ObjectTableKey &key = e.front().key;
            const ObjectTableEntry &value = e.front().value;

            /* key.ids and values.types have the same length. */
            stats->tables += mallocSizeOf(key.ids, key.nslots * sizeof(jsid)) +
                             mallocSizeOf(value.types, key.nslots * sizeof(Type));
        }
    }
}

JS_FRIEND_API(void)
JS_GetTypeInferenceObjectStats(void *object_, TypeInferenceMemoryStats *stats, JSMallocSizeOfFun mallocSizeOf)
{
    TypeObject *object = (TypeObject *) object_;

    if (object->singleton) {
        /*
         * Properties and associated type sets for singletons are cleared on
         * every GC. The type object is normally destroyed too, but we don't
         * charge this to 'temporary' as this is not for GC heap values.
         */
        JS_ASSERT(!object->newScript);
        return;
    }

    if (object->newScript) {
        /* The initializerList is tacked onto the end of the TypeNewScript. */
        size_t computedSize = sizeof(TypeNewScript);
        for (TypeNewScript::Initializer *init = object->newScript->initializerList; ; init++) {
            computedSize += sizeof(TypeNewScript::Initializer);
            if (init->kind == TypeNewScript::Initializer::DONE)
                break;
        }
        stats->objects += mallocSizeOf(object->newScript, computedSize);
    }

    /*
     * This counts memory that is in the temp pool but gets attributed
     * elsewhere.  See JS_GetTypeInferenceMemoryStats for more details.
     */
    size_t bytes = object->dynamicSize();
    stats->objects += bytes;
    stats->temporary -= bytes;
}<|MERGE_RESOLUTION|>--- conflicted
+++ resolved
@@ -3383,13 +3383,8 @@
         /* Nop bytecodes. */
       case JSOP_POP:
       case JSOP_NOP:
-<<<<<<< HEAD
       case JSOP_NOTEARG:
-      case JSOP_TRACE:
-      case JSOP_NOTRACE:
-=======
       case JSOP_LOOPHEAD:
->>>>>>> d51cc48a
       case JSOP_GOTO:
       case JSOP_GOTOX:
       case JSOP_IFEQ:
