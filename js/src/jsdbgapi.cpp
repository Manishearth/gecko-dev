--- conflicted
+++ resolved
@@ -612,13 +612,8 @@
             DBG_UNLOCK(rt);
 
             JS_LOCK_OBJ(cx, obj);
-<<<<<<< HEAD
             jsid propid = sprop->id;
             jsid userid = SPROP_USERID(sprop);
-=======
-            jsval propid = ID_TO_VALUE(sprop->id);
-            jsval userid = SPROP_USERID(sprop);
->>>>>>> c21ad39e
             JSScope *scope = obj->scope();
             JS_UNLOCK_OBJ(cx, obj);
 
@@ -627,11 +622,7 @@
                              SPROP_HAS_VALID_SLOT(sprop, scope)
                              ? Jsvalify(obj->getSlotMT(cx, sprop->slot))
                              : JSVAL_VOID,
-<<<<<<< HEAD
                              Jsvalify(vp), wp->closure)) {
-=======
-                             vp, wp->closure)) {
->>>>>>> c21ad39e
                 DBG_LOCK(rt);
                 DropWatchPointAndUnlock(cx, wp, JSWP_HELD);
                 return JS_FALSE;
@@ -649,11 +640,7 @@
              * trusted.
              */
             JSObject *closure = wp->closure;
-<<<<<<< HEAD
             Class *clasp = closure->getClass();
-=======
-            JSClass *clasp = closure->getClass();
->>>>>>> c21ad39e
             JSFunction *fun;
             JSScript *script;
             if (clasp == &js_FunctionClass) {
@@ -690,21 +677,12 @@
                 }
 
                 /* Initialize slots/frame. */
-<<<<<<< HEAD
                 Value *vp = frame.getvp();
                 MakeValueRangeGCSafe(vp, vplen);
                 vp[0].setObject(*closure);
                 JSStackFrame *fp = frame.getFrame();
                 PodZero(fp);
                 MakeValueRangeGCSafe(fp->slots(), nfixed);
-=======
-                jsval *vp = frame.getvp();
-                PodZero(vp, vplen);
-                vp[0] = OBJECT_TO_JSVAL(closure);
-                JSStackFrame *fp = frame.getFrame();
-                PodZero(fp->slots(), nfixed);
-                PodZero(fp);
->>>>>>> c21ad39e
                 fp->script = script;
                 fp->fun = fun;
                 fp->argv = vp + 2;
@@ -728,15 +706,9 @@
 
             JSBool ok = !wp->setter ||
                         (sprop->hasSetterValue()
-<<<<<<< HEAD
                          ? InternalCall(cx, obj,
                                         ObjectTag(*CastAsObject(wp->setter)),
                                         1, vp, vp)
-=======
-                         ? js_InternalCall(cx, obj,
-                                           CastAsObjectJSVal(wp->setter),
-                                           1, vp, vp)
->>>>>>> c21ad39e
                          : wp->setter(cx, obj, userid, vp));
 
             /* Evil code can cause us to have an arguments object. */
@@ -823,24 +795,14 @@
     PropertyOp watcher;
 
     origobj = obj;
-<<<<<<< HEAD
-    obj = js_GetWrappedObject(cx, obj);
+    obj = obj->wrappedObject(cx);
     Innerize(cx, &obj);
     if (!obj)
         return JS_FALSE;
 
+    AutoValueRooter idroot(cx);
     if (JSID_IS_INT(id)) {
         propid = id;
-=======
-    obj = obj->wrappedObject(cx);
-    OBJ_TO_INNER_OBJECT(cx, obj);
-    if (!obj)
-        return JS_FALSE;
-
-    AutoValueRooter idroot(cx);
-    if (JSVAL_IS_INT(idval)) {
-        propid = INT_JSVAL_TO_JSID(idval);
->>>>>>> c21ad39e
     } else {
         if (!js_ValueToStringId(cx, ID_TO_VALUE(id), &propid))
             return JS_FALSE;
@@ -878,27 +840,15 @@
         }
     } else if (pobj != obj) {
         /* Clone the prototype property so we can watch the right object. */
-<<<<<<< HEAD
-        Value value;
+        AutoValueRooter valroot(cx);
         PropertyOp getter, setter;
-=======
-        AutoValueRooter valroot(cx);
-        JSPropertyOp getter, setter;
->>>>>>> c21ad39e
         uintN attrs, flags;
         intN shortid;
 
         if (pobj->isNative()) {
-<<<<<<< HEAD
-            if (SPROP_HAS_VALID_SLOT(sprop, pobj->scope()))
-                value = pobj->lockedGetSlot(sprop->slot);
-            else
-                value.setUndefined();
-=======
             valroot.set(SPROP_HAS_VALID_SLOT(sprop, pobj->scope())
                         ? pobj->lockedGetSlot(sprop->slot)
-                        : JSVAL_VOID);
->>>>>>> c21ad39e
+                        : undefinedValue());
             getter = sprop->getter();
             setter = sprop->setter();
             attrs = sprop->attributes();
@@ -1851,17 +1801,8 @@
 JS_PUBLIC_API(JSBool)
 JS_MakeSystemObject(JSContext *cx, JSObject *obj)
 {
-<<<<<<< HEAD
-    JSObject *obj;
-
-    obj = NewObject(cx, Valueify(clasp), proto, parent);
-    if (obj && system)
-        obj->setSystem();
-    return obj;
-=======
     obj->setSystem();
     return true;
->>>>>>> c21ad39e
 }
 
 /************************************************************************/
