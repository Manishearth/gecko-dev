/* -*- Mode: C++; tab-width: 4; indent-tabs-mode: nil; c-basic-offset: 4 -*-
 * vim: set ts=4 sw=4 et tw=99:
 *
 * This Source Code Form is subject to the terms of the Mozilla Public
 * License, v. 2.0. If a copy of the MPL was not distributed with this
 * file, You can obtain one at http://mozilla.org/MPL/2.0/. */

#include "jscompartment.h"
#include "assembler/assembler/MacroAssembler.h"
#include "ion/BaselineJIT.h"
#include "ion/IonCompartment.h"
#include "ion/IonLinker.h"
#include "ion/IonFrames.h"
#include "ion/IonSpewer.h"
#include "ion/Bailouts.h"
#include "ion/VMFunctions.h"
<<<<<<< HEAD
#include "ion/x86/BaselineHelpers-x86.h"
=======
#include "ion/ExecutionModeInlines.h"
>>>>>>> bb3c171c

#include "jsscriptinlines.h"

using namespace js;
using namespace js::ion;

enum EnterJitEbpArgumentOffset {
    ARG_JITCODE         = 2 * sizeof(void *),
    ARG_ARGC            = 3 * sizeof(void *),
    ARG_ARGV            = 4 * sizeof(void *),
    ARG_STACKFRAME      = 5 * sizeof(void *),
    ARG_CALLEETOKEN     = 6 * sizeof(void *),
    ARG_SCOPECHAIN      = 7 * sizeof(void *),
    ARG_STACKVALUES     = 8 * sizeof(void *),
    ARG_RESULT          = 9 * sizeof(void *)
};

/*
 * Generates a trampoline for a C++ function with the EnterIonCode signature,
 * using the standard cdecl calling convention.
 */
IonCode *
IonRuntime::generateEnterJIT(JSContext *cx, EnterJitType type)
{
    MacroAssembler masm(cx);

    // Save old stack frame pointer, set new stack frame pointer.
    masm.push(ebp);
    masm.movl(esp, ebp);

    // Save non-volatile registers. These must be saved by the trampoline,
    // rather than the JIT'd code, because they are scanned by the conservative
    // scanner.
    masm.push(ebx);
    masm.push(esi);
    masm.push(edi);
    masm.movl(esp, esi);

    // eax <- 8*argc, eax is now the offset betwen argv and the last
    masm.movl(Operand(ebp, ARG_ARGC), eax);
    masm.shll(Imm32(3), eax);

    // We need to ensure that the stack is aligned on a 12-byte boundary, so
    // inside the JIT function the stack is 16-byte aligned. Our stack right
    // now might not be aligned on some platforms (win32, gcc) so we factor
    // this possibility in, and simulate what the new stack address would be.
    //   +argc * 8 for arguments
    //   +4 for pushing alignment
    //   +4 for pushing the callee token
    //   +4 for pushing the return address
    masm.movl(esp, ecx);
    masm.subl(eax, ecx);
    masm.subl(Imm32(12), ecx);

    // ecx = ecx & 15, holds alignment.
    masm.andl(Imm32(15), ecx);
    masm.subl(ecx, esp);

    /***************************************************************
    Loop over argv vector, push arguments onto stack in reverse order
    ***************************************************************/

    // ebx = argv   --argv pointer is in ebp + 16
    masm.movl(Operand(ebp, ARG_ARGV), ebx);

    // eax = argv[8(argc)]  --eax now points one value past the last argument
    masm.addl(ebx, eax);

    // while (eax > ebx)  --while still looping through arguments
    {
        Label header, footer;
        masm.bind(&header);

        masm.cmpl(eax, ebx);
        masm.j(Assembler::BelowOrEqual, &footer);

        // eax -= 8  --move to previous argument
        masm.subl(Imm32(8), eax);

        // Push what eax points to on stack, a Value is 2 words
        masm.push(Operand(eax, 4));
        masm.push(Operand(eax, 0));

        masm.jmp(&header);
        masm.bind(&footer);
    }


    // Push the number of actual arguments.  |result| is used to store the
    // actual number of arguments without adding an extra argument to the enter
    // JIT.
    masm.mov(Operand(ebp, ARG_RESULT), eax);
    masm.unboxInt32(Address(eax, 0x0), eax);
    masm.push(eax);

    // Push the callee token.
    masm.push(Operand(ebp, ARG_CALLEETOKEN));

    // Load the StackFrame address into the OsrFrameReg.
    // This address is also used for setting the constructing bit on all paths.
    masm.movl(Operand(ebp, ARG_STACKFRAME), OsrFrameReg);

    /*****************************************************************
    Push the number of bytes we've pushed so far on the stack and call
    *****************************************************************/
    // Create a frame descriptor.
    masm.subl(esp, esi);
    masm.makeFrameDescriptor(esi, IonFrame_Entry);
    masm.push(esi);

    CodeLabel returnLabel;
    if (type == EnterJitBaseline) {
        // Handle OSR.
        GeneralRegisterSet regs(GeneralRegisterSet::All());
        regs.take(JSReturnOperand);
        regs.takeUnchecked(OsrFrameReg);
        regs.take(ebp);
        regs.take(ReturnReg);

        Register scratch = regs.takeAny();

        Label notOsr;
        masm.branchTestPtr(Assembler::Zero, OsrFrameReg, OsrFrameReg, &notOsr);

        Register numStackValues = regs.takeAny();
        masm.movl(Operand(ebp, ARG_STACKVALUES), numStackValues);

        Register jitcode = regs.takeAny();
        masm.movl(Operand(ebp, ARG_JITCODE), jitcode);

        // Push return address, previous frame pointer.
        masm.mov(returnLabel.dest(), scratch);
        masm.push(scratch);
        masm.push(ebp);

        // Reserve frame.
        Register framePtr = ebp;
        masm.subPtr(Imm32(BaselineFrame::Size()), esp);
        masm.mov(esp, framePtr);

        // Reserve space for locals and stack values.
        masm.mov(numStackValues, scratch);
        masm.shll(Imm32(3), scratch);
        masm.subPtr(scratch, esp);

        // Enter exit frame.
        masm.addPtr(Imm32(BaselineFrame::Size() + BaselineFrame::FramePointerOffset), scratch);
        masm.makeFrameDescriptor(scratch, IonFrame_BaselineJS);
        masm.push(scratch);
        masm.push(Imm32(0)); // Fake return address.
        masm.enterFakeExitFrame();

        masm.push(framePtr);
        masm.push(jitcode);

        masm.setupUnalignedABICall(3, scratch);
        masm.passABIArg(framePtr); // BaselineFrame
        masm.passABIArg(OsrFrameReg); // StackFrame
        masm.passABIArg(numStackValues);
        masm.callWithABI(JS_FUNC_TO_DATA_PTR(void *, ion::InitBaselineFrameForOsr));

        masm.pop(jitcode);
        masm.pop(framePtr);

        JS_ASSERT(jitcode != ReturnReg);

        Label error;
        masm.addPtr(Imm32(IonExitFrameLayout::SizeWithFooter()), esp);
        masm.addPtr(Imm32(BaselineFrame::Size()), framePtr);
        masm.branchTest32(Assembler::Zero, ReturnReg, ReturnReg, &error);

        masm.jump(jitcode);

        // OOM: load error value, discard return address and previous frame
        // pointer and return.
        masm.bind(&error);
        masm.mov(framePtr, esp);
        masm.addPtr(Imm32(2 * sizeof(uintptr_t)), esp);
        masm.moveValue(MagicValue(JS_ION_ERROR), JSReturnOperand);
        masm.mov(returnLabel.dest(), scratch);
        masm.jump(scratch);

        masm.bind(&notOsr);
        masm.movl(Operand(ebp, ARG_SCOPECHAIN), R1.scratchReg());
    }

    /***************************************************************
        Call passed-in code, get return value and fill in the
        passed in return value pointer
    ***************************************************************/
    masm.call(Operand(ebp, ARG_JITCODE));

    if (type == EnterJitBaseline) {
        // Baseline OSR will return here.
        masm.bind(returnLabel.src());
        if (!masm.addCodeLabel(returnLabel))
            return NULL;
    }

    // Pop arguments off the stack.
    // eax <- 8*argc (size of all arguments we pushed on the stack)
    masm.pop(eax);
    masm.shrl(Imm32(FRAMESIZE_SHIFT), eax); // Unmark EntryFrame.
    masm.addl(eax, esp);

    // |ebp| could have been clobbered by the inner function.
    // Grab the address for the Value result from the argument stack.
    //  +18 ... arguments ...
    //  +14 <return>
    //  +10 ebp <- original %ebp pointing here.
    //  +8  ebx
    //  +4  esi
    //  +0  edi
    masm.movl(Operand(esp, ARG_RESULT + 3 * sizeof(void *)), eax);
    masm.storeValue(JSReturnOperand, Operand(eax, 0));

    /**************************************************************
        Return stack and registers to correct state
    **************************************************************/
    // Restore non-volatile registers
    masm.pop(edi);
    masm.pop(esi);
    masm.pop(ebx);

    // Restore old stack frame pointer
    masm.pop(ebp);
    masm.ret();

    Linker linker(masm);
    return linker.newCode(cx, JSC::OTHER_CODE);
}

IonCode *
IonRuntime::generateInvalidator(JSContext *cx)
{
    AutoIonContextAlloc aica(cx);
    MacroAssembler masm(cx);

    // We do the minimum amount of work in assembly and shunt the rest
    // off to InvalidationBailout. Assembly does:
    //
    // - Pop the return address from the invalidation epilogue call.
    // - Push the machine state onto the stack.
    // - Call the InvalidationBailout routine with the stack pointer.
    // - Now that the frame has been bailed out, convert the invalidated
    //   frame into an exit frame.
    // - Do the normal check-return-code-and-thunk-to-the-interpreter dance.

    masm.addl(Imm32(sizeof(uintptr_t)), esp);

    masm.reserveStack(Registers::Total * sizeof(void *));
    for (uint32_t i = 0; i < Registers::Total; i++)
        masm.movl(Register::FromCode(i), Operand(esp, i * sizeof(void *)));

    masm.reserveStack(FloatRegisters::Total * sizeof(double));
    for (uint32_t i = 0; i < FloatRegisters::Total; i++)
        masm.movsd(FloatRegister::FromCode(i), Operand(esp, i * sizeof(double)));

    masm.movl(esp, eax); // Argument to ion::InvalidationBailout.

    // Make space for InvalidationBailout's frameSize outparam.
    masm.reserveStack(sizeof(size_t));
    masm.movl(esp, ebx);

    // Make space for InvalidationBailout's bailoutInfo outparam.
    masm.reserveStack(sizeof(void *));
    masm.movl(esp, ecx);

    masm.setupUnalignedABICall(3, edx);
    masm.passABIArg(eax);
    masm.passABIArg(ebx);
    masm.passABIArg(ecx);
    masm.callWithABI(JS_FUNC_TO_DATA_PTR(void *, InvalidationBailout));

    masm.pop(ecx); // Get bailoutInfo outparam.
    masm.pop(ebx); // Get the frameSize outparam.

    // Pop the machine state and the dead frame.
    masm.lea(Operand(esp, ebx, TimesOne, sizeof(InvalidationBailoutStack)), esp);

    masm.generateBailoutTail(edx, ecx);

    Linker linker(masm);
    IonCode *code = linker.newCode(cx, JSC::OTHER_CODE);
    IonSpew(IonSpew_Invalidate, "   invalidation thunk created at %p", (void *) code->raw());
    return code;
}

IonCode *
<<<<<<< HEAD
IonRuntime::generateArgumentsRectifier(JSContext *cx, void **returnAddrOut)
=======
IonRuntime::generateArgumentsRectifier(JSContext *cx, ExecutionMode mode)
>>>>>>> bb3c171c
{
    MacroAssembler masm(cx);

    // ArgumentsRectifierReg contains the |nargs| pushed onto the current frame.
    // Including |this|, there are (|nargs| + 1) arguments to copy.
    JS_ASSERT(ArgumentsRectifierReg == esi);

    // Load the number of |undefined|s to push into %ecx.
    masm.movl(Operand(esp, IonRectifierFrameLayout::offsetOfCalleeToken()), eax);
    masm.movzwl(Operand(eax, offsetof(JSFunction, nargs)), ecx);
    masm.subl(esi, ecx);

    // Copy the number of actual arguments.
    masm.movl(Operand(esp, IonRectifierFrameLayout::offsetOfNumActualArgs()), edx);

    masm.moveValue(UndefinedValue(), ebx, edi);

    // NOTE: The fact that x86 ArgumentsRectifier saves the FramePointer is relied upon
    // by the baseline bailout code.  If this changes, fix that code!  See
    // BaselineJIT.cpp/BaselineStackBuilder::calculatePrevFramePtr, and
    // BaselineJIT.cpp/InitFromBailout.  Check for the |#if defined(JS_CPU_X86)| portions.
    masm.push(FramePointer);
    masm.movl(esp, FramePointer); // Save %esp.

    // Push undefined.
    {
        Label undefLoopTop;
        masm.bind(&undefLoopTop);

        masm.push(ebx); // type(undefined);
        masm.push(edi); // payload(undefined);
        masm.subl(Imm32(1), ecx);

        masm.testl(ecx, ecx);
        masm.j(Assembler::NonZero, &undefLoopTop);
    }

    // Get the topmost argument. We did a push of %ebp earlier, so be sure to
    // account for this in the offset
    BaseIndex b = BaseIndex(FramePointer, esi, TimesEight,
                            sizeof(IonRectifierFrameLayout) + sizeof(void*));
    masm.lea(Operand(b), ecx);

    // Push arguments, |nargs| + 1 times (to include |this|).
    {
        Label copyLoopTop, initialSkip;

        masm.jump(&initialSkip);

        masm.bind(&copyLoopTop);
        masm.subl(Imm32(sizeof(Value)), ecx);
        masm.subl(Imm32(1), esi);
        masm.bind(&initialSkip);

        masm.push(Operand(ecx, sizeof(Value)/2));
        masm.push(Operand(ecx, 0x0));

        masm.testl(esi, esi);
        masm.j(Assembler::NonZero, &copyLoopTop);
    }

    // Construct descriptor, accounting for pushed frame pointer above
    masm.lea(Operand(FramePointer, sizeof(void*)), ebx);
    masm.subl(esp, ebx);
    masm.makeFrameDescriptor(ebx, IonFrame_Rectifier);

    // Construct IonJSFrameLayout.
    masm.push(edx); // number of actual arguments
    masm.push(eax); // calleeToken
    masm.push(ebx); // descriptor

    // Call the target function.
    // Note that this assumes the function is JITted.
    masm.movl(Operand(eax, offsetof(JSFunction, u.i.script_)), eax);
<<<<<<< HEAD
    masm.loadBaselineOrIonCode(eax, ebx, NULL);
=======
    masm.movl(Operand(eax, OffsetOfIonInJSScript(mode)), eax);
    masm.movl(Operand(eax, IonScript::offsetOfMethod()), eax);
>>>>>>> bb3c171c
    masm.movl(Operand(eax, IonCode::offsetOfCode()), eax);
    masm.call(eax);
    uint32_t returnOffset = masm.currentOffset();

    // Remove the rectifier frame.
    masm.pop(ebx);            // ebx <- descriptor with FrameType.
    masm.shrl(Imm32(FRAMESIZE_SHIFT), ebx); // ebx <- descriptor.
    masm.pop(edi);            // Discard calleeToken.
    masm.pop(edi);            // Discard number of actual arguments.

    // Discard pushed arguments, but not the pushed frame pointer.
    BaseIndex unwind = BaseIndex(esp, ebx, TimesOne, -int32_t(sizeof(void*)));
    masm.lea(Operand(unwind), esp);

    masm.pop(FramePointer);
    masm.ret();

    Linker linker(masm);
    IonCode *code = linker.newCode(cx, JSC::OTHER_CODE);

    CodeOffsetLabel returnLabel(returnOffset);
    returnLabel.fixup(&masm);
    *returnAddrOut = (void *) (code->raw() + returnLabel.offset());
    return code;
}

static void
GenerateBailoutThunk(JSContext *cx, MacroAssembler &masm, uint32_t frameClass)
{
    // Push registers such that we can access them from [base + code].
    masm.reserveStack(Registers::Total * sizeof(void *));
    for (uint32_t i = 0; i < Registers::Total; i++)
        masm.movl(Register::FromCode(i), Operand(esp, i * sizeof(void *)));

    // Push xmm registers, such that we can access them from [base + code].
    masm.reserveStack(FloatRegisters::Total * sizeof(double));
    for (uint32_t i = 0; i < FloatRegisters::Total; i++)
        masm.movsd(FloatRegister::FromCode(i), Operand(esp, i * sizeof(double)));

    // Push the bailout table number.
    masm.push(Imm32(frameClass));

    // The current stack pointer is the first argument to ion::Bailout.
    masm.movl(esp, eax);

    // Make space for Bailout's baioutInfo outparam.
    masm.reserveStack(sizeof(void *));
    masm.movl(esp, ebx);

    // Call the bailout function. This will correct the size of the bailout.
    masm.setupUnalignedABICall(2, ecx);
    masm.passABIArg(eax);
    masm.passABIArg(ebx);
    masm.callWithABI(JS_FUNC_TO_DATA_PTR(void *, Bailout));

    masm.pop(ebx); // Get bailoutInfo outparam.

    // Common size of stuff we've pushed.
    const uint32_t BailoutDataSize = sizeof(void *) + // frameClass
                                   sizeof(double) * FloatRegisters::Total +
                                   sizeof(void *) * Registers::Total;

    // Remove both the bailout frame and the topmost Ion frame's stack.
    if (frameClass == NO_FRAME_SIZE_CLASS_ID) {
        // We want the frameSize. Stack is:
        //    ... frame ...
        //    snapshotOffset
        //    frameSize
        //    ... bailoutFrame ...
        masm.addl(Imm32(BailoutDataSize), esp);
        masm.pop(ecx);
        masm.addl(Imm32(sizeof(uint32_t)), esp);
        masm.addl(ecx, esp);
    } else {
        // Stack is:
        //    ... frame ...
        //    bailoutId
        //    ... bailoutFrame ...
        uint32_t frameSize = FrameSizeClass::FromClass(frameClass).frameSize();
        masm.addl(Imm32(BailoutDataSize + sizeof(void *) + frameSize), esp);
    }

    masm.generateBailoutTail(edx, ebx);
}

IonCode *
IonRuntime::generateBailoutTable(JSContext *cx, uint32_t frameClass)
{
    MacroAssembler masm;

    Label bailout;
    for (size_t i = 0; i < BAILOUT_TABLE_SIZE; i++)
        masm.call(&bailout);
    masm.bind(&bailout);

    GenerateBailoutThunk(cx, masm, frameClass);

    Linker linker(masm);
    return linker.newCode(cx, JSC::OTHER_CODE);
}

IonCode *
IonRuntime::generateBailoutHandler(JSContext *cx)
{
    MacroAssembler masm;

    GenerateBailoutThunk(cx, masm, NO_FRAME_SIZE_CLASS_ID);

    Linker linker(masm);
    return linker.newCode(cx, JSC::OTHER_CODE);
}

IonCode *
IonRuntime::generateVMWrapper(JSContext *cx, const VMFunction &f)
{
    typedef MoveResolver::MoveOperand MoveOperand;

    JS_ASSERT(!StackKeptAligned);
    JS_ASSERT(functionWrappers_);
    JS_ASSERT(functionWrappers_->initialized());
    VMWrapperMap::AddPtr p = functionWrappers_->lookupForAdd(&f);
    if (p)
        return p->value;

    // Generate a separated code for the wrapper.
    MacroAssembler masm;

    // Avoid conflicts with argument registers while discarding the result after
    // the function call.
    GeneralRegisterSet regs = GeneralRegisterSet(Register::Codes::WrapperMask);

    // Wrapper register set is a superset of Volatile register set.
    JS_STATIC_ASSERT((Register::Codes::VolatileMask & ~Register::Codes::WrapperMask) == 0);

    // Stack is:
    //    ... frame ...
    //  +8  [args]
    //  +4  descriptor
    //  +0  returnAddress
    //
    // We're aligned to an exit frame, so link it up.
    masm.enterExitFrame(&f);

    // Save the current stack pointer as the base for copying arguments.
    Register argsBase = InvalidReg;
    if (f.explicitArgs) {
        argsBase = regs.takeAny();
        masm.lea(Operand(esp, IonExitFrameLayout::SizeWithFooter()), argsBase);
    }

    // Reserve space for the outparameter.
    Register outReg = InvalidReg;
    switch (f.outParam) {
      case Type_Value:
        outReg = regs.takeAny();
        masm.reserveStack(sizeof(Value));
        masm.movl(esp, outReg);
        break;

      case Type_Handle:
        outReg = regs.takeAny();
        masm.Push(UndefinedValue());
        masm.movl(esp, outReg);
        break;

      case Type_Int32:
        outReg = regs.takeAny();
        masm.reserveStack(sizeof(int32_t));
        masm.movl(esp, outReg);
        break;

      default:
        JS_ASSERT(f.outParam == Type_Void);
        break;
    }

    Register temp = regs.getAny();
    masm.setupUnalignedABICall(f.argc(), temp);

    // Initialize the context parameter.
    Register cxreg = regs.takeAny();
    masm.loadJSContext(cxreg);
    masm.passABIArg(cxreg);

    size_t argDisp = 0;

    // Copy arguments.
    if (f.explicitArgs) {
        for (uint32_t explicitArg = 0; explicitArg < f.explicitArgs; explicitArg++) {
            MoveOperand from;
            switch (f.argProperties(explicitArg)) {
              case VMFunction::WordByValue:
                masm.passABIArg(MoveOperand(argsBase, argDisp));
                argDisp += sizeof(void *);
                break;
              case VMFunction::DoubleByValue:
                masm.passABIArg(MoveOperand(argsBase, argDisp));
                argDisp += sizeof(void *);
                masm.passABIArg(MoveOperand(argsBase, argDisp));
                argDisp += sizeof(void *);
                break;
              case VMFunction::WordByRef:
                masm.passABIArg(MoveOperand(argsBase, argDisp, MoveOperand::EFFECTIVE));
                argDisp += sizeof(void *);
                break;
              case VMFunction::DoubleByRef:
                masm.passABIArg(MoveOperand(argsBase, argDisp, MoveOperand::EFFECTIVE));
                argDisp += 2 * sizeof(void *);
                break;
            }
        }
    }

    // Copy the implicit outparam, if any.
    if (outReg != InvalidReg)
        masm.passABIArg(outReg);

    masm.callWithABI(f.wrapped);

    // Test for failure.
    Label exception;
    switch (f.failType()) {
      case Type_Object:
        masm.testl(eax, eax);
        masm.j(Assembler::Zero, &exception);
        break;
      case Type_Bool:
        masm.testb(eax, eax);
        masm.j(Assembler::Zero, &exception);
        break;
      default:
        JS_NOT_REACHED("unknown failure kind");
        break;
    }

    // Load the outparam and free any allocated stack.
    switch (f.outParam) {
      case Type_Handle:
      case Type_Value:
        masm.loadValue(Address(esp, 0), JSReturnOperand);
        masm.freeStack(sizeof(Value));
        break;

      case Type_Int32:
        masm.load32(Address(esp, 0), ReturnReg);
        masm.freeStack(sizeof(JSBool));
        break;

      default:
        JS_ASSERT(f.outParam == Type_Void);
        break;
    }
    masm.leaveExitFrame();
    masm.retn(Imm32(sizeof(IonExitFrameLayout) +
                    f.explicitStackSlots() * sizeof(void *) +
                    f.extraValuesToPop * sizeof(Value)));

    masm.bind(&exception);
    masm.handleException();

    Linker linker(masm);
    IonCode *wrapper = linker.newCode(cx, JSC::OTHER_CODE);
    if (!wrapper)
        return NULL;

    // linker.newCode may trigger a GC and sweep functionWrappers_ so we have to
    // use relookupOrAdd instead of add.
    if (!functionWrappers_->relookupOrAdd(p, &f, wrapper))
        return NULL;

    return wrapper;
}

IonCode *
IonRuntime::generatePreBarrier(JSContext *cx, MIRType type)
{
    MacroAssembler masm;

    RegisterSet save = RegisterSet(GeneralRegisterSet(Registers::VolatileMask),
                                   FloatRegisterSet(FloatRegisters::VolatileMask));
    masm.PushRegsInMask(save);

    JS_ASSERT(PreBarrierReg == edx);
    masm.movl(ImmWord(cx->runtime), ecx);

    masm.setupUnalignedABICall(2, eax);
    masm.passABIArg(ecx);
    masm.passABIArg(edx);

    if (type == MIRType_Value) {
        masm.callWithABI(JS_FUNC_TO_DATA_PTR(void *, MarkValueFromIon));
    } else {
        JS_ASSERT(type == MIRType_Shape);
        masm.callWithABI(JS_FUNC_TO_DATA_PTR(void *, MarkShapeFromIon));
    }

    masm.PopRegsInMask(save);
    masm.ret();

    Linker linker(masm);
    return linker.newCode(cx, JSC::OTHER_CODE);
}

typedef bool (*HandleDebugTrapFn)(JSContext *, BaselineFrame *, uint8_t *, JSBool *);
static const VMFunction HandleDebugTrapInfo = FunctionInfo<HandleDebugTrapFn>(HandleDebugTrap);

IonCode *
IonRuntime::generateDebugTrapHandler(JSContext *cx)
{
    MacroAssembler masm;

    Register scratch1 = eax;
    Register scratch2 = ecx;
    Register scratch3 = edx;

    // Load the return address in scratch1.
    masm.loadPtr(Address(esp, 0), scratch1);

    // Load BaselineFrame pointer in scratch2.
    masm.mov(ebp, scratch2);
    masm.subPtr(Imm32(BaselineFrame::Size()), scratch2);

    // Call the HandleDebugTrap VM function.
    EmitEnterStubFrame(masm, scratch3);

    IonCompartment *ion = cx->compartment->ionCompartment();
    IonCode *code = ion->getVMWrapper(HandleDebugTrapInfo);
    if (!code)
        return NULL;

    masm.push(scratch1);
    masm.push(scratch2);
    EmitCallVM(code, masm);

    EmitLeaveStubFrame(masm);

    // If the stub returns |true|, we have to perform a forced return
    // (return from the JS frame). If the stub returns |false|, just return
    // from the trap stub so that execution continues at the current pc.
    Label forcedReturn;
    masm.branchTest32(Assembler::NonZero, ReturnReg, ReturnReg, &forcedReturn);
    masm.ret();

    masm.bind(&forcedReturn);
    masm.loadValue(Address(ebp, BaselineFrame::reverseOffsetOfReturnValue()),
                   JSReturnOperand);
    masm.mov(ebp, esp);
    masm.pop(ebp);
    masm.ret();

    Linker linker(masm);
    return linker.newCode(cx, JSC::OTHER_CODE);
}<|MERGE_RESOLUTION|>--- conflicted
+++ resolved
@@ -14,11 +14,8 @@
 #include "ion/IonSpewer.h"
 #include "ion/Bailouts.h"
 #include "ion/VMFunctions.h"
-<<<<<<< HEAD
 #include "ion/x86/BaselineHelpers-x86.h"
-=======
 #include "ion/ExecutionModeInlines.h"
->>>>>>> bb3c171c
 
 #include "jsscriptinlines.h"
 
@@ -308,11 +305,7 @@
 }
 
 IonCode *
-<<<<<<< HEAD
-IonRuntime::generateArgumentsRectifier(JSContext *cx, void **returnAddrOut)
-=======
-IonRuntime::generateArgumentsRectifier(JSContext *cx, ExecutionMode mode)
->>>>>>> bb3c171c
+IonRuntime::generateArgumentsRectifier(JSContext *cx, ExecutionMode mode, void **returnAddrOut)
 {
     MacroAssembler masm(cx);
 
@@ -387,12 +380,12 @@
     // Call the target function.
     // Note that this assumes the function is JITted.
     masm.movl(Operand(eax, offsetof(JSFunction, u.i.script_)), eax);
-<<<<<<< HEAD
-    masm.loadBaselineOrIonCode(eax, ebx, NULL);
-=======
-    masm.movl(Operand(eax, OffsetOfIonInJSScript(mode)), eax);
-    masm.movl(Operand(eax, IonScript::offsetOfMethod()), eax);
->>>>>>> bb3c171c
+    if (mode == SequentialExecution) {
+        masm.loadBaselineOrIonCode(eax, ebx, NULL);
+    } else {
+        masm.movl(Operand(eax, OffsetOfIonInJSScript(mode)), eax);
+        masm.movl(Operand(eax, IonScript::offsetOfMethod()), eax);
+    }
     masm.movl(Operand(eax, IonCode::offsetOfCode()), eax);
     masm.call(eax);
     uint32_t returnOffset = masm.currentOffset();
@@ -415,7 +408,8 @@
 
     CodeOffsetLabel returnLabel(returnOffset);
     returnLabel.fixup(&masm);
-    *returnAddrOut = (void *) (code->raw() + returnLabel.offset());
+    if (returnAddrOut)
+        *returnAddrOut = (void *) (code->raw() + returnLabel.offset());
     return code;
 }
 
