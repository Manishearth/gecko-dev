[package]
name = "geckoservo"
version = "0.0.1"
authors = ["The Servo Project Developers"]
license = "MPL-2.0"

[lib]
name = "geckoservo"
path = "lib.rs"
crate-type = ["staticlib", "rlib"]

[features]
bindgen = ["style/use_bindgen"]

[dependencies]
app_units = "0.3"
atomic_refcell = "0.1"
cssparser = {version = "0.7"}
env_logger = {version = "0.4", default-features = false} # disable `regex` to reduce code size
euclid = "0.10.1"
lazy_static = "0.2"
libc = "0.2"
log = {version = "0.3.5", features = ["release_max_level_info"]}
num_cpus = "1.1.0"
parking_lot = "0.3"
<<<<<<< HEAD
selectors = "0.15.1"
=======
selectors = {path = "../../components/selectors"}
>>>>>>> 777add2c
servo_url = {path = "../../components/url"}
style = {path = "../../components/style", features = ["gecko"]}
style_traits = {path = "../../components/style_traits"}

[dev-dependencies]
stylo_tests = {path = "../../tests/unit/stylo"}<|MERGE_RESOLUTION|>--- conflicted
+++ resolved
@@ -23,11 +23,7 @@
 log = {version = "0.3.5", features = ["release_max_level_info"]}
 num_cpus = "1.1.0"
 parking_lot = "0.3"
-<<<<<<< HEAD
-selectors = "0.15.1"
-=======
 selectors = {path = "../../components/selectors"}
->>>>>>> 777add2c
 servo_url = {path = "../../components/url"}
 style = {path = "../../components/style", features = ["gecko"]}
 style_traits = {path = "../../components/style_traits"}
