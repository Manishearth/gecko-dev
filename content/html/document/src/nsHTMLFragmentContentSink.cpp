/* -*- Mode: C++; tab-width: 2; indent-tabs-mode: nil; c-basic-offset: 2 -*- */
/* vim: set sw=2 ts=2 et tw=80: */
/* ***** BEGIN LICENSE BLOCK *****
 * Version: MPL 1.1/GPL 2.0/LGPL 2.1
 *
 * The contents of this file are subject to the Mozilla Public License Version
 * 1.1 (the "License"); you may not use this file except in compliance with
 * the License. You may obtain a copy of the License at
 * http://www.mozilla.org/MPL/
 *
 * Software distributed under the License is distributed on an "AS IS" basis,
 * WITHOUT WARRANTY OF ANY KIND, either express or implied. See the License
 * for the specific language governing rights and limitations under the
 * License.
 *
 * The Original Code is mozilla.org code.
 *
 * The Initial Developer of the Original Code is
 * Netscape Communications Corporation.
 * Portions created by the Initial Developer are Copyright (C) 1998
 * the Initial Developer. All Rights Reserved.
 *
 * Contributor(s):
 *   Robert Sayre <sayrer@gmail.com>
 *
 * Alternatively, the contents of this file may be used under the terms of
 * either of the GNU General Public License Version 2 or later (the "GPL"),
 * or the GNU Lesser General Public License Version 2.1 or later (the "LGPL"),
 * in which case the provisions of the GPL or the LGPL are applicable instead
 * of those above. If you wish to allow use of your version of this file only
 * under the terms of either the GPL or the LGPL, and not to allow others to
 * use your version of this file under the terms of the MPL, indicate your
 * decision by deleting the provisions above and replace them with the notice
 * and other provisions required by the GPL or the LGPL. If you do not delete
 * the provisions above, a recipient may use your version of this file under
 * the terms of any one of the MPL, the GPL or the LGPL.
 *
 * ***** END LICENSE BLOCK ***** */
#include "nsCOMPtr.h"
#include "nsIServiceManager.h"
#include "nsIFragmentContentSink.h"
#include "nsIHTMLContentSink.h"
#include "nsIParser.h"
#include "nsIParserService.h"
#include "nsGkAtoms.h"
#include "nsHTMLTokens.h"
#include "nsGenericHTMLElement.h"
#include "nsIDOMText.h"
#include "nsIDOMComment.h"
#include "nsIDOMHTMLFormElement.h"
#include "nsIDOMDocumentFragment.h"
#include "nsTArray.h"
#include "nsINameSpaceManager.h"
#include "nsIDocument.h"
#include "nsINodeInfo.h"
#include "prmem.h"
#include "nsReadableUtils.h"
#include "nsUnicharUtils.h"
#include "nsContentUtils.h"
#include "nsEscape.h"
#include "nsNodeInfoManager.h"
#include "nsContentCreatorFunctions.h"
#include "nsNetUtil.h"
#include "nsIScriptSecurityManager.h"
#include "nsContentSink.h"
#include "nsTHashtable.h"
#include "nsCycleCollectionParticipant.h"

//
// XXX THIS IS TEMPORARY CODE
// There's a considerable amount of copied code from the
// regular nsHTMLContentSink. All of it will be factored
// at some pointe really soon!
//

class nsHTMLFragmentContentSink : public nsIFragmentContentSink,
                                  public nsIHTMLContentSink {
public:
  nsHTMLFragmentContentSink(PRBool aAllContent = PR_FALSE);
  virtual ~nsHTMLFragmentContentSink();

  // nsISupports
  NS_DECL_CYCLE_COLLECTING_ISUPPORTS
  NS_DECL_CYCLE_COLLECTION_CLASS_AMBIGUOUS(nsHTMLFragmentContentSink,
                                           nsIContentSink)

  NS_DECL_AND_IMPL_ZEROING_OPERATOR_NEW

  // nsIContentSink
  NS_IMETHOD WillParse(void) { return NS_OK; }
  NS_IMETHOD WillBuildModel(void);
  NS_IMETHOD DidBuildModel(void);
  NS_IMETHOD WillInterrupt(void);
  NS_IMETHOD WillResume(void);
  NS_IMETHOD SetParser(nsIParser* aParser);
  virtual void FlushPendingNotifications(mozFlushType aType) { }
  NS_IMETHOD SetDocumentCharset(nsACString& aCharset) { return NS_OK; }
  virtual nsISupports *GetTarget() { return mTargetDocument; }

  // nsIHTMLContentSink
  NS_IMETHOD BeginContext(PRInt32 aID);
  NS_IMETHOD EndContext(PRInt32 aID);
  NS_IMETHOD OpenHead();
  NS_IMETHOD IsEnabled(PRInt32 aTag, PRBool* aReturn) {
    *aReturn = PR_TRUE;
    return NS_OK;
  }
  NS_IMETHOD_(PRBool) IsFormOnStack() { return PR_FALSE; }
  NS_IMETHOD DidProcessTokens(void) { return NS_OK; }
  NS_IMETHOD WillProcessAToken(void) { return NS_OK; }
  NS_IMETHOD DidProcessAToken(void) { return NS_OK; }
  NS_IMETHOD NotifyTagObservers(nsIParserNode* aNode) { return NS_OK; }
  NS_IMETHOD OpenContainer(const nsIParserNode& aNode);
  NS_IMETHOD CloseContainer(const nsHTMLTag aTag);
  NS_IMETHOD AddLeaf(const nsIParserNode& aNode);
  NS_IMETHOD AddComment(const nsIParserNode& aNode);
  NS_IMETHOD AddProcessingInstruction(const nsIParserNode& aNode);
  NS_IMETHOD AddDocTypeDecl(const nsIParserNode& aNode);

  // nsIFragmentContentSink
  NS_IMETHOD GetFragment(PRBool aWillOwnFragment,
                         nsIDOMDocumentFragment** aFragment);
  NS_IMETHOD SetTargetDocument(nsIDocument* aDocument);
  NS_IMETHOD WillBuildContent();
  NS_IMETHOD DidBuildContent();
  NS_IMETHOD IgnoreFirstContainer();

  nsIContent* GetCurrentContent();
  PRInt32 PushContent(nsIContent *aContent);
  nsIContent* PopContent();

  virtual nsresult AddAttributes(const nsIParserNode& aNode,
                                 nsIContent* aContent);

  nsresult AddText(const nsAString& aString);
  nsresult AddTextToContent(nsIContent* aContent, const nsAString& aText);
  nsresult FlushText();

  void ProcessBaseTag(nsIContent* aContent);
  void AddBaseTagInfo(nsIContent* aContent);

  nsresult Init();

  PRPackedBool mAllContent;
  PRPackedBool mProcessing;
  PRPackedBool mSeenBody;
  PRPackedBool mIgnoreContainer;
  PRPackedBool mIgnoreNextCloseHead;

  nsCOMPtr<nsIContent> mRoot;
  nsCOMPtr<nsIParser> mParser;

  nsTArray<nsIContent*>* mContentStack;

  PRUnichar* mText;
  PRInt32 mTextLength;
  PRInt32 mTextSize;

  nsCOMPtr<nsIURI> mBaseHref;
  nsCOMPtr<nsIAtom> mBaseTarget;

  nsCOMPtr<nsIDocument> mTargetDocument;
  nsRefPtr<nsNodeInfoManager> mNodeInfoManager;

  nsINodeInfo* mNodeInfoCache[NS_HTML_TAG_MAX + 1];
};

static nsresult
NewHTMLFragmentContentSinkHelper(PRBool aAllContent, nsIFragmentContentSink** aResult)
{
  NS_PRECONDITION(aResult, "Null out ptr");
  if (nsnull == aResult) {
    return NS_ERROR_NULL_POINTER;
  }

  nsHTMLFragmentContentSink* it = new nsHTMLFragmentContentSink(aAllContent);
  if (nsnull == it) {
    return NS_ERROR_OUT_OF_MEMORY;
  }
  
  NS_ADDREF(*aResult = it);
  
  return NS_OK;
}

nsresult
NS_NewHTMLFragmentContentSink2(nsIFragmentContentSink** aResult)
{
  return NewHTMLFragmentContentSinkHelper(PR_TRUE,aResult);
}

nsresult
NS_NewHTMLFragmentContentSink(nsIFragmentContentSink** aResult)
{
  return NewHTMLFragmentContentSinkHelper(PR_FALSE,aResult);
}

nsHTMLFragmentContentSink::nsHTMLFragmentContentSink(PRBool aAllContent)
  : mAllContent(aAllContent),
    mProcessing(aAllContent),
    mSeenBody(!aAllContent)
{
  // Note: operator new zeros our memory
}

nsHTMLFragmentContentSink::~nsHTMLFragmentContentSink()
{
  // Should probably flush the text buffer here, just to make sure:
  //FlushText();

  if (nsnull != mContentStack) {
    // there shouldn't be anything here except in an error condition
    PRInt32 indx = mContentStack->Length();
    while (0 < indx--) {
      nsIContent* content = mContentStack->ElementAt(indx);
      NS_RELEASE(content);
    }
    delete mContentStack;
  }

  PR_FREEIF(mText);

  PRUint32 i;
  for (i = 0; i < NS_ARRAY_LENGTH(mNodeInfoCache); ++i) {
    NS_IF_RELEASE(mNodeInfoCache[i]);
  }
}

NS_IMPL_CYCLE_COLLECTING_ADDREF_AMBIGUOUS(nsHTMLFragmentContentSink,
                                          nsIContentSink)
NS_IMPL_CYCLE_COLLECTING_RELEASE_AMBIGUOUS(nsHTMLFragmentContentSink,
                                           nsIContentSink)

NS_INTERFACE_MAP_BEGIN_CYCLE_COLLECTION(nsHTMLFragmentContentSink)
  NS_INTERFACE_MAP_ENTRY(nsIFragmentContentSink)
  NS_INTERFACE_MAP_ENTRY(nsIHTMLContentSink)
  NS_INTERFACE_MAP_ENTRY(nsIContentSink)
  NS_INTERFACE_MAP_ENTRY_AMBIGUOUS(nsISupports, nsIContentSink)
NS_INTERFACE_MAP_END

NS_IMPL_CYCLE_COLLECTION_CLASS(nsHTMLFragmentContentSink)
NS_IMPL_CYCLE_COLLECTION_UNLINK_BEGIN(nsHTMLFragmentContentSink)
  NS_IMPL_CYCLE_COLLECTION_UNLINK_NSCOMPTR(mParser)
  NS_IMPL_CYCLE_COLLECTION_UNLINK_NSCOMPTR(mTargetDocument)
  NS_IMPL_CYCLE_COLLECTION_UNLINK_NSCOMPTR(mRoot)
  NS_IMPL_CYCLE_COLLECTION_UNLINK_NSCOMPTR(mNodeInfoManager)
NS_IMPL_CYCLE_COLLECTION_UNLINK_END
NS_IMPL_CYCLE_COLLECTION_TRAVERSE_BEGIN(nsHTMLFragmentContentSink)
  NS_IMPL_CYCLE_COLLECTION_TRAVERSE_NSCOMPTR(mParser)
  NS_IMPL_CYCLE_COLLECTION_TRAVERSE_NSCOMPTR(mTargetDocument)
  NS_IMPL_CYCLE_COLLECTION_TRAVERSE_NSCOMPTR(mRoot)
  NS_IMPL_CYCLE_COLLECTION_TRAVERSE_NATIVE_MEMBER(mNodeInfoManager,
                                                  nsNodeInfoManager)
  {
    PRUint32 i;
    for (i = 0; i < NS_ARRAY_LENGTH(tmp->mNodeInfoCache); ++i) {
      cb.NoteXPCOMChild(tmp->mNodeInfoCache[i]);
    }
  }
NS_IMPL_CYCLE_COLLECTION_TRAVERSE_END

NS_IMETHODIMP
nsHTMLFragmentContentSink::WillBuildModel(void)
{
  if (mRoot) {
    return NS_OK;
  }

  NS_ASSERTION(mNodeInfoManager, "Need a nodeinfo manager!");

  nsCOMPtr<nsIDOMDocumentFragment> frag;
  nsresult rv = NS_NewDocumentFragment(getter_AddRefs(frag), mNodeInfoManager);
  NS_ENSURE_SUCCESS(rv, rv);

  mRoot = do_QueryInterface(frag, &rv);
  
  return rv;
}

NS_IMETHODIMP
nsHTMLFragmentContentSink::DidBuildModel(void)
{
  FlushText();

  // Drop our reference to the parser to get rid of a circular
  // reference.
  mParser = nsnull;

  return NS_OK;
}

NS_IMETHODIMP
nsHTMLFragmentContentSink::WillInterrupt(void)
{
  return NS_OK;
}

NS_IMETHODIMP
nsHTMLFragmentContentSink::WillResume(void)
{
  return NS_OK;
}

NS_IMETHODIMP
nsHTMLFragmentContentSink::SetParser(nsIParser* aParser)
{
  mParser = aParser;

  return NS_OK;
}

NS_IMETHODIMP
nsHTMLFragmentContentSink::BeginContext(PRInt32 aID)
{
  return NS_OK;
}

NS_IMETHODIMP
nsHTMLFragmentContentSink::EndContext(PRInt32 aID)
{
  return NS_OK;
}

NS_IMETHODIMP
nsHTMLFragmentContentSink::OpenHead()
{
  mIgnoreNextCloseHead = PR_TRUE;
  return NS_OK;
}

void
nsHTMLFragmentContentSink::ProcessBaseTag(nsIContent* aContent)
{
  nsAutoString value;
  if (aContent->GetAttr(kNameSpaceID_None, nsGkAtoms::href, value)) {
    nsCOMPtr<nsIURI> baseHrefURI;
    nsresult rv = 
      nsContentUtils::NewURIWithDocumentCharset(getter_AddRefs(baseHrefURI),
                                                value, mTargetDocument,
                                                nsnull);
    if (NS_FAILED(rv))
      return;

    nsIScriptSecurityManager *securityManager =
      nsContentUtils::GetSecurityManager();

    NS_ASSERTION(aContent->NodePrincipal() == mTargetDocument->NodePrincipal(),
                 "How'd that happpen?");
    
    rv = securityManager->
      CheckLoadURIWithPrincipal(mTargetDocument->NodePrincipal(), baseHrefURI,
                                nsIScriptSecurityManager::STANDARD);
    if (NS_SUCCEEDED(rv)) {
      mBaseHref = baseHrefURI;
    }
  }
  if (aContent->GetAttr(kNameSpaceID_None, nsGkAtoms::target, value)) {
    mBaseTarget = do_GetAtom(value);
  }
}

void
nsHTMLFragmentContentSink::AddBaseTagInfo(nsIContent* aContent)
{
  if (!aContent) {
    return;
  }

  nsresult rv;
  if (mBaseHref) {
    rv = aContent->SetProperty(nsGkAtoms::htmlBaseHref, mBaseHref,
                               nsPropertyTable::SupportsDtorFunc, PR_TRUE);
    if (NS_SUCCEEDED(rv)) {
      // circumvent nsDerivedSafe
      NS_ADDREF(static_cast<nsIURI*>(mBaseHref));
    }
  }
  if (mBaseTarget) {
    rv = aContent->SetProperty(nsGkAtoms::htmlBaseTarget, mBaseTarget,
                               nsPropertyTable::SupportsDtorFunc, PR_TRUE);
    if (NS_SUCCEEDED(rv)) {
      // circumvent nsDerivedSafe
      NS_ADDREF(static_cast<nsIAtom*>(mBaseTarget));
    }
  }
}

NS_IMETHODIMP
nsHTMLFragmentContentSink::OpenContainer(const nsIParserNode& aNode)
{
  NS_ENSURE_TRUE(mNodeInfoManager, NS_ERROR_NOT_INITIALIZED);

  nsresult result = NS_OK;

  nsHTMLTag nodeType = nsHTMLTag(aNode.GetNodeType());

  if (nodeType == eHTMLTag_html) {
    return NS_OK;
  }

  // Ignore repeated BODY elements. The DTD is just sending them
  // to us for compatibility reasons that don't apply here.
  if (nodeType == eHTMLTag_body) {
    if (mSeenBody) {
      return NS_OK;
    }
    mSeenBody = PR_TRUE;
  }

  if (mProcessing && !mIgnoreContainer) {
    FlushText();

    nsIContent *content = nsnull;

    nsCOMPtr<nsINodeInfo> nodeInfo;

    if (nodeType == eHTMLTag_userdefined) {
      NS_ConvertUTF16toUTF8 tmp(aNode.GetText());
      ToLowerCase(tmp);

      nsCOMPtr<nsIAtom> name = do_GetAtom(tmp);
<<<<<<< HEAD
      nodeInfo = mNodeInfoManager->GetNodeInfo(name, nsnull, kNameSpaceID_XHTML);
=======
      nodeInfo = mNodeInfoManager->GetNodeInfo(name, 
                                               nsnull, 
                                               kNameSpaceID_XHTML);
>>>>>>> ca207c21
      NS_ENSURE_TRUE(nodeInfo, NS_ERROR_OUT_OF_MEMORY);
    }
    else if (mNodeInfoCache[nodeType]) {
      nodeInfo = mNodeInfoCache[nodeType];
    }
    else {
      nsIParserService* parserService = nsContentUtils::GetParserService();
      if (!parserService)
        return NS_ERROR_OUT_OF_MEMORY;

      nsIAtom *name = parserService->HTMLIdToAtomTag(nodeType);
      NS_ASSERTION(name, "This should not happen!");

<<<<<<< HEAD
      nodeInfo = mNodeInfoManager->GetNodeInfo(name, nsnull, kNameSpaceID_XHTML);
=======
      nodeInfo = mNodeInfoManager->GetNodeInfo(name, 
                                               nsnull, 
                                               kNameSpaceID_XHTML);
>>>>>>> ca207c21
      NS_ENSURE_TRUE(nodeInfo, NS_ERROR_OUT_OF_MEMORY);

      NS_ADDREF(mNodeInfoCache[nodeType] = nodeInfo);
    }

    content = CreateHTMLElement(nodeType, nodeInfo, PR_FALSE).get();
    NS_ENSURE_TRUE(content, NS_ERROR_OUT_OF_MEMORY);

    result = AddAttributes(aNode, content);
    if (NS_FAILED(result)) {
      NS_RELEASE(content);
      return result;
    }

    nsIContent *parent = GetCurrentContent();
    if (!parent) {
      parent = mRoot;
    }

    parent->AppendChildTo(content, PR_FALSE);
    PushContent(content);

    if (nodeType == eHTMLTag_table
        || nodeType == eHTMLTag_thead
        || nodeType == eHTMLTag_tbody
        || nodeType == eHTMLTag_tfoot
        || nodeType == eHTMLTag_tr
        || nodeType == eHTMLTag_td
        || nodeType == eHTMLTag_th)
      // XXX if navigator_quirks_mode (only body in html supports background)
      AddBaseTagInfo(content); 
  }
  else if (mProcessing && mIgnoreContainer) {
    mIgnoreContainer = PR_FALSE;
  }

  return result;
}

NS_IMETHODIMP
nsHTMLFragmentContentSink::CloseContainer(const nsHTMLTag aTag)
{
  if (aTag == eHTMLTag_html) {
    return NS_OK;
  }
  if (mIgnoreNextCloseHead && aTag == eHTMLTag_head) {
    mIgnoreNextCloseHead = PR_FALSE;
    return NS_OK;
  }

  if (mProcessing && (nsnull != GetCurrentContent())) {
    nsIContent* content;
    FlushText();
    content = PopContent();
    NS_RELEASE(content);
  }
  return NS_OK;
}

NS_IMETHODIMP
nsHTMLFragmentContentSink::AddLeaf(const nsIParserNode& aNode)
{
  NS_ENSURE_TRUE(mNodeInfoManager, NS_ERROR_NOT_INITIALIZED);

  nsresult result = NS_OK;

  switch (aNode.GetTokenType()) {
    case eToken_start:
      {
        FlushText();

        // Create new leaf content object
        nsRefPtr<nsGenericHTMLElement> content;
        nsHTMLTag nodeType = nsHTMLTag(aNode.GetNodeType());

        nsIParserService* parserService = nsContentUtils::GetParserService();
        if (!parserService)
          return NS_ERROR_OUT_OF_MEMORY;

        nsCOMPtr<nsINodeInfo> nodeInfo;

        if (nodeType == eHTMLTag_userdefined) {
          NS_ConvertUTF16toUTF8 tmp(aNode.GetText());
          ToLowerCase(tmp);

          nsCOMPtr<nsIAtom> name = do_GetAtom(tmp);
          nodeInfo = mNodeInfoManager->GetNodeInfo(name, nsnull,
                                                   kNameSpaceID_XHTML);
          NS_ENSURE_TRUE(nodeInfo, NS_ERROR_OUT_OF_MEMORY);
        }
        else if (mNodeInfoCache[nodeType]) {
          nodeInfo = mNodeInfoCache[nodeType];
        }
        else {
          nsIAtom *name = parserService->HTMLIdToAtomTag(nodeType);
          NS_ASSERTION(name, "This should not happen!");

          nodeInfo = mNodeInfoManager->GetNodeInfo(name, nsnull,
                                                   kNameSpaceID_XHTML);
          NS_ENSURE_TRUE(nodeInfo, NS_ERROR_OUT_OF_MEMORY);
          NS_ADDREF(mNodeInfoCache[nodeType] = nodeInfo);
        }

        content = CreateHTMLElement(nodeType, nodeInfo, PR_FALSE);
        NS_ENSURE_TRUE(content, NS_ERROR_OUT_OF_MEMORY);

        result = AddAttributes(aNode, content);
        NS_ENSURE_SUCCESS(result, result);

        nsIContent *parent = GetCurrentContent();
        if (!parent) {
          parent = mRoot;
        }

        parent->AppendChildTo(content, PR_FALSE);

        if (nodeType == eHTMLTag_img || nodeType == eHTMLTag_frame
            || nodeType == eHTMLTag_input)    // elements with 'SRC='
            AddBaseTagInfo(content);
        else if (nodeType == eHTMLTag_base)
            ProcessBaseTag(content);
      }
      break;
    case eToken_text:
    case eToken_whitespace:
    case eToken_newline:
      result = AddText(aNode.GetText());
      break;

    case eToken_entity:
      {
        nsAutoString tmp;
        PRInt32 unicode = aNode.TranslateToUnicodeStr(tmp);
        if (unicode < 0) {
          result = AddText(aNode.GetText());
        }
        else {
          result = AddText(tmp);
        }
      }
      break;
  }

  return result;
}

NS_IMETHODIMP
nsHTMLFragmentContentSink::AddComment(const nsIParserNode& aNode)
{
  nsCOMPtr<nsIContent> comment;
  nsresult result = NS_OK;

  FlushText();

  result = NS_NewCommentNode(getter_AddRefs(comment), mNodeInfoManager);
  if (NS_SUCCEEDED(result)) {
    comment->SetText(aNode.GetText(), PR_FALSE);

    nsIContent *parent = GetCurrentContent();

    if (nsnull == parent) {
      parent = mRoot;
    }

    parent->AppendChildTo(comment, PR_FALSE);
  }

  return NS_OK;
}

NS_IMETHODIMP
nsHTMLFragmentContentSink::AddProcessingInstruction(const nsIParserNode& aNode)
{
  return NS_OK;
}

/**
 *  This gets called by the parser when it encounters
 *  a DOCTYPE declaration in the HTML document.
 */

NS_IMETHODIMP
nsHTMLFragmentContentSink::AddDocTypeDecl(const nsIParserNode& aNode)
{
  return NS_OK;
}

NS_IMETHODIMP
nsHTMLFragmentContentSink::GetFragment(PRBool aWillOwnFragment,
                                       nsIDOMDocumentFragment** aFragment)
{
  if (mRoot) {
    nsresult rv = CallQueryInterface(mRoot, aFragment);
    if (NS_SUCCEEDED(rv) && aWillOwnFragment) {
      mRoot = nsnull;
    }
    return rv;
  }

  *aFragment = nsnull;

  return NS_OK;
}

NS_IMETHODIMP
nsHTMLFragmentContentSink::SetTargetDocument(nsIDocument* aTargetDocument)
{
  NS_ENSURE_ARG_POINTER(aTargetDocument);

  mTargetDocument = aTargetDocument;
  mNodeInfoManager = aTargetDocument->NodeInfoManager();

  return NS_OK;
}

NS_IMETHODIMP
nsHTMLFragmentContentSink::WillBuildContent()
{
  mProcessing = PR_TRUE;

  return NS_OK;
}

NS_IMETHODIMP
nsHTMLFragmentContentSink::DidBuildContent()
{
  if (!mAllContent) {
    FlushText();
    DidBuildModel(); // Release our ref to the parser now.
    mProcessing = PR_FALSE;
  }

  return NS_OK;
}

NS_IMETHODIMP
nsHTMLFragmentContentSink::IgnoreFirstContainer()
{
  mIgnoreContainer = PR_TRUE;
  return NS_OK;
}

nsIContent*
nsHTMLFragmentContentSink::GetCurrentContent()
{
  if (nsnull != mContentStack) {
    PRInt32 indx = mContentStack->Length() - 1;
    if (indx >= 0)
      return mContentStack->ElementAt(indx);
  }
  return nsnull;
}

PRInt32
nsHTMLFragmentContentSink::PushContent(nsIContent *aContent)
{
  if (nsnull == mContentStack) {
    mContentStack = new nsTArray<nsIContent*>();
  }

  mContentStack->AppendElement(aContent);
  return mContentStack->Length();
}

nsIContent*
nsHTMLFragmentContentSink::PopContent()
{
  nsIContent* content = nsnull;
  if (nsnull != mContentStack) {
    PRInt32 indx = mContentStack->Length() - 1;
    if (indx >= 0) {
      content = mContentStack->ElementAt(indx);
      mContentStack->RemoveElementAt(indx);
    }
  }
  return content;
}

#define NS_ACCUMULATION_BUFFER_SIZE 4096

nsresult
nsHTMLFragmentContentSink::AddText(const nsAString& aString)
{
  PRInt32 addLen = aString.Length();
  if (0 == addLen) {
    return NS_OK;
  }

  // Create buffer when we first need it
  if (0 == mTextSize) {
    mText = (PRUnichar *) PR_MALLOC(sizeof(PRUnichar) * NS_ACCUMULATION_BUFFER_SIZE);
    if (nsnull == mText) {
      return NS_ERROR_OUT_OF_MEMORY;
    }
    mTextSize = NS_ACCUMULATION_BUFFER_SIZE;
  }

  // Copy data from string into our buffer; flush buffer when it fills up
  PRInt32 offset = 0;
  PRBool  isLastCharCR = PR_FALSE;
  while (0 != addLen) {
    PRInt32 amount = mTextSize - mTextLength;
    if (amount > addLen) {
      amount = addLen;
    }
    if (0 == amount) {
      nsresult rv = FlushText();
      if (NS_OK != rv) {
        return rv;
      }
    }
    mTextLength +=
      nsContentUtils::CopyNewlineNormalizedUnicodeTo(aString,
                                                     offset,
                                                     &mText[mTextLength],
                                                     amount,
                                                     isLastCharCR);
    offset += amount;
    addLen -= amount;
  }

  return NS_OK;
}

nsresult
nsHTMLFragmentContentSink::AddTextToContent(nsIContent* aContent, const nsAString& aText) {
  NS_ASSERTION(aContent !=nsnull, "can't add text w/o a content");

  nsresult result=NS_OK;

  if(aContent) {
    if (!aText.IsEmpty()) {
      nsCOMPtr<nsIContent> text;
      result = NS_NewTextNode(getter_AddRefs(text), mNodeInfoManager);
      if (NS_SUCCEEDED(result)) {
        text->SetText(aText, PR_TRUE);

        result = aContent->AppendChildTo(text, PR_FALSE);
      }
    }
  }
  return result;
}

nsresult
nsHTMLFragmentContentSink::FlushText()
{
  if (0 == mTextLength) {
    return NS_OK;
  }

  nsCOMPtr<nsIContent> content;
  nsresult rv = NS_NewTextNode(getter_AddRefs(content), mNodeInfoManager);
  NS_ENSURE_SUCCESS(rv, rv);

  // Set the text in the text node
  content->SetText(mText, mTextLength, PR_FALSE);

  // Add text to its parent
  nsIContent *parent = GetCurrentContent();

  if (!parent) {
    parent = mRoot;
  }

  rv = parent->AppendChildTo(content, PR_FALSE);

  mTextLength = 0;

  return rv;
}

// XXX Code copied from nsHTMLContentSink. It should be shared.
nsresult
nsHTMLFragmentContentSink::AddAttributes(const nsIParserNode& aNode,
                                         nsIContent* aContent)
{
  // Add tag attributes to the content attributes

  PRInt32 ac = aNode.GetAttributeCount();

  if (ac == 0) {
    // No attributes, nothing to do. Do an early return to avoid
    // constructing the nsAutoString object for nothing.

    return NS_OK;
  }

  nsCAutoString k;
  nsHTMLTag nodeType = nsHTMLTag(aNode.GetNodeType());

  // The attributes are on the parser node in the order they came in in the
  // source.  What we want to happen if a single attribute is set multiple
  // times on an element is that the first time should "win".  That is, <input
  // value="foo" value="bar"> should show "foo".  So we loop over the
  // attributes backwards; this ensures that the first attribute in the set
  // wins.  This does mean that we do some extra work in the case when the same
  // attribute is set multiple times, but we save a HasAttr call in the much
  // more common case of reasonable HTML.

  for (PRInt32 i = ac - 1; i >= 0; i--) {
    // Get lower-cased key
    const nsAString& key = aNode.GetKeyAt(i);
    // Copy up-front to avoid shared-buffer overhead (and convert to UTF-8
    // at the same time since that's what the atom table uses).
    CopyUTF16toUTF8(key, k);
    ToLowerCase(k);

    nsCOMPtr<nsIAtom> keyAtom = do_GetAtom(k);

    // Get value and remove mandatory quotes
    static const char* kWhitespace = "\n\r\t\b";
    const nsAString& v =
      nsContentUtils::TrimCharsInSet(kWhitespace, aNode.GetValueAt(i));

    if (nodeType == eHTMLTag_a && keyAtom == nsGkAtoms::name) {
      NS_ConvertUTF16toUTF8 cname(v);
      NS_ConvertUTF8toUTF16 uv(nsUnescape(cname.BeginWriting()));

      // Add attribute to content
      aContent->SetAttr(kNameSpaceID_None, keyAtom, uv, PR_FALSE);
    } else {
      // Add attribute to content
      aContent->SetAttr(kNameSpaceID_None, keyAtom, v, PR_FALSE);
    }
  }

  return NS_OK;
}

// nsHTMLParanoidFragmentSink

// Find the whitelist of allowed elements and attributes in
// nsContentSink.h We share it with nsHTMLParanoidFragmentSink

class nsHTMLParanoidFragmentSink : public nsHTMLFragmentContentSink
{
public:
  nsHTMLParanoidFragmentSink();

  static nsresult Init();
  static void Cleanup();

  // nsISupports
  NS_DECL_ISUPPORTS_INHERITED

  NS_IMETHOD OpenContainer(const nsIParserNode& aNode);
  NS_IMETHOD CloseContainer(const nsHTMLTag aTag);
  NS_IMETHOD AddLeaf(const nsIParserNode& aNode);
  NS_IMETHOD AddComment(const nsIParserNode& aNode);
  NS_IMETHOD AddProcessingInstruction(const nsIParserNode& aNode);

  nsresult AddAttributes(const nsIParserNode& aNode,
                         nsIContent* aContent);
protected:
  nsresult NameFromType(const nsHTMLTag aTag,
                        nsIAtom **aResult);

  nsresult NameFromNode(const nsIParserNode& aNode,
                        nsIAtom **aResult);
  
  PRBool mSkip; // used when we descend into <style> or <script>

  // Use nsTHashTable as a hash set for our whitelists
  static nsTHashtable<nsISupportsHashKey>* sAllowedTags;
  static nsTHashtable<nsISupportsHashKey>* sAllowedAttributes;
};

nsTHashtable<nsISupportsHashKey>* nsHTMLParanoidFragmentSink::sAllowedTags;
nsTHashtable<nsISupportsHashKey>* nsHTMLParanoidFragmentSink::sAllowedAttributes;

nsHTMLParanoidFragmentSink::nsHTMLParanoidFragmentSink():
  nsHTMLFragmentContentSink(PR_FALSE), mSkip(PR_FALSE)
{
}

nsresult
nsHTMLParanoidFragmentSink::Init()
{
  nsresult rv = NS_ERROR_FAILURE;
  
  if (sAllowedTags) {
    return NS_OK;
  }

  sAllowedTags = new nsTHashtable<nsISupportsHashKey>();
  if (sAllowedTags) {
    rv = sAllowedTags->Init(80);
    for (PRUint32 i = 0; kDefaultAllowedTags[i] && NS_SUCCEEDED(rv); i++) {
      if (!sAllowedTags->PutEntry(*kDefaultAllowedTags[i])) {
        rv = NS_ERROR_OUT_OF_MEMORY;
      }
    }
  }

  sAllowedAttributes = new nsTHashtable<nsISupportsHashKey>();
  if (sAllowedAttributes && NS_SUCCEEDED(rv)) {
    rv = sAllowedAttributes->Init(80);
    for (PRUint32 i = 0;
         kDefaultAllowedAttributes[i] && NS_SUCCEEDED(rv); i++) {
      if (!sAllowedAttributes->PutEntry(*kDefaultAllowedAttributes[i])) {
        rv = NS_ERROR_OUT_OF_MEMORY;
      }
    }
  }

  if (NS_FAILED(rv)) {
    NS_WARNING("Failed to populate whitelist hash sets");
    Cleanup();
    return rv; 
  }

  return rv;
}

void
nsHTMLParanoidFragmentSink::Cleanup()
{
  if (sAllowedTags) {
    delete sAllowedTags;
    sAllowedTags = nsnull;
  }
  
  if (sAllowedAttributes) {
    delete sAllowedAttributes;
    sAllowedAttributes = nsnull;
  }
}

nsresult
NS_NewHTMLParanoidFragmentSink(nsIFragmentContentSink** aResult)
{
  nsHTMLParanoidFragmentSink* it = new nsHTMLParanoidFragmentSink();
  if (!it) {
    return NS_ERROR_OUT_OF_MEMORY;
  }
  nsresult rv = nsHTMLParanoidFragmentSink::Init();
  NS_ENSURE_SUCCESS(rv, rv);
  NS_ADDREF(*aResult = it);
  
  return NS_OK;
}

void
NS_HTMLParanoidFragmentSinkShutdown()
{
  nsHTMLParanoidFragmentSink::Cleanup();
}

NS_IMPL_ISUPPORTS_INHERITED0(nsHTMLParanoidFragmentSink,
                             nsHTMLFragmentContentSink)

nsresult
nsHTMLParanoidFragmentSink::NameFromType(const nsHTMLTag aTag,
                                         nsIAtom **aResult)
{
  nsIParserService* parserService = nsContentUtils::GetParserService();
  if (!parserService) {
    return NS_ERROR_OUT_OF_MEMORY;
  }
  NS_IF_ADDREF(*aResult = parserService->HTMLIdToAtomTag(aTag));
  
  return NS_OK;
}

nsresult
nsHTMLParanoidFragmentSink::NameFromNode(const nsIParserNode& aNode,
                                         nsIAtom **aResult)
{
  nsresult rv;
  eHTMLTags type = (eHTMLTags)aNode.GetNodeType();
  
  *aResult = nsnull;
  if (type == eHTMLTag_userdefined) {
    nsCOMPtr<nsINodeInfo> nodeInfo;
    rv =
      mNodeInfoManager->GetNodeInfo(aNode.GetText(), nsnull,
                                    kNameSpaceID_XHTML,
                                    getter_AddRefs(nodeInfo));
    NS_ENSURE_SUCCESS(rv, rv);
    NS_IF_ADDREF(*aResult = nodeInfo->NameAtom());
  } else {
    rv = NameFromType(type, aResult);
  }
  return rv;
}

// nsHTMLFragmentContentSink

nsresult
nsHTMLParanoidFragmentSink::AddAttributes(const nsIParserNode& aNode,
                                          nsIContent* aContent)
{
  PRInt32 ac = aNode.GetAttributeCount();

  if (ac == 0) {
    return NS_OK;
  }

  nsCAutoString k;
  nsHTMLTag nodeType = nsHTMLTag(aNode.GetNodeType());

  nsresult rv;
  // use this to check for safe URIs in the few attributes that allow them
  nsIScriptSecurityManager* secMan = nsContentUtils::GetSecurityManager();
  nsCOMPtr<nsIURI> baseURI;

  for (PRInt32 i = ac - 1; i >= 0; i--) {
    rv = NS_OK;
    const nsAString& key = aNode.GetKeyAt(i);
    CopyUTF16toUTF8(key, k);
    ToLowerCase(k);

    nsCOMPtr<nsIAtom> keyAtom = do_GetAtom(k);

    // not an allowed attribute
    if (!sAllowedAttributes || !sAllowedAttributes->GetEntry(keyAtom)) {
      continue;
    }

    // Get value and remove mandatory quotes
    static const char* kWhitespace = "\n\r\t\b";
    const nsAString& v =
      nsContentUtils::TrimCharsInSet(kWhitespace, aNode.GetValueAt(i));

    // check the attributes we allow that contain URIs
    if (IsAttrURI(keyAtom)) {
      if (!baseURI) {
        baseURI = aContent->GetBaseURI();
      }
      nsCOMPtr<nsIURI> attrURI;
      rv = NS_NewURI(getter_AddRefs(attrURI), v, nsnull, baseURI);
      if (NS_SUCCEEDED(rv)) {
        rv = secMan->
          CheckLoadURIWithPrincipal(mTargetDocument->NodePrincipal(),
                attrURI,
                nsIScriptSecurityManager::DISALLOW_INHERIT_PRINCIPAL);
      }
    }
    
    // skip to the next attribute if we encountered issues with the
    // current value
    if (NS_FAILED(rv)) {
      continue;
    }

    if (nodeType == eHTMLTag_a && keyAtom == nsGkAtoms::name) {
      NS_ConvertUTF16toUTF8 cname(v);
      NS_ConvertUTF8toUTF16 uv(nsUnescape(cname.BeginWriting()));
      // Add attribute to content
      aContent->SetAttr(kNameSpaceID_None, keyAtom, uv, PR_FALSE);
    } else {
      // Add attribute to content
      aContent->SetAttr(kNameSpaceID_None, keyAtom, v, PR_FALSE);
    }

    if (nodeType == eHTMLTag_a || 
        nodeType == eHTMLTag_form ||
        nodeType == eHTMLTag_img ||
        nodeType == eHTMLTag_map ||
        nodeType == eHTMLTag_q ||
        nodeType == eHTMLTag_blockquote ||
        nodeType == eHTMLTag_input) {
      AddBaseTagInfo(aContent);
    }
  }

  return NS_OK;
}

NS_IMETHODIMP
nsHTMLParanoidFragmentSink::OpenContainer(const nsIParserNode& aNode)
{
  nsresult rv = NS_OK;
  
  // bail if it's a script or style, or we're already inside one of those
  eHTMLTags type = (eHTMLTags)aNode.GetNodeType();
  if (type == eHTMLTag_script || type == eHTMLTag_style) {
    mSkip = PR_TRUE;
    return rv;
  }

  nsCOMPtr<nsIAtom> name;
  rv = NameFromNode(aNode, getter_AddRefs(name));
  NS_ENSURE_SUCCESS(rv, rv);

  // not on whitelist
  if (!sAllowedTags || !sAllowedTags->GetEntry(name)) {
    return NS_OK;
  }

  return nsHTMLFragmentContentSink::OpenContainer(aNode);
}

NS_IMETHODIMP
nsHTMLParanoidFragmentSink::CloseContainer(const nsHTMLTag aTag)
{
  nsresult rv = NS_OK;

  if (mSkip) {
    mSkip = PR_FALSE;
    return rv;
  }

  nsCOMPtr<nsIAtom> name;
  rv = NameFromType(aTag, getter_AddRefs(name));
  NS_ENSURE_SUCCESS(rv, rv);
  
  // not on whitelist
  if (!sAllowedTags || !sAllowedTags->GetEntry(name)) {
    return NS_OK;
  }

  return nsHTMLFragmentContentSink::CloseContainer(aTag);
}

NS_IMETHODIMP
nsHTMLParanoidFragmentSink::AddLeaf(const nsIParserNode& aNode)
{
  NS_ENSURE_TRUE(mNodeInfoManager, NS_ERROR_NOT_INITIALIZED);
  
  nsresult rv = NS_OK;

  if (mSkip) {
    return rv;
  }
  
  if (aNode.GetTokenType() == eToken_start) {
    nsCOMPtr<nsIAtom> name;
    rv = NameFromNode(aNode, getter_AddRefs(name));
    NS_ENSURE_SUCCESS(rv, rv);

    // We will process base tags, but we won't include them
    // in the output
    if (name == nsGkAtoms::base) {
      nsCOMPtr<nsIContent> content;
      nsCOMPtr<nsINodeInfo> nodeInfo;
      nsIParserService* parserService = nsContentUtils::GetParserService();
      if (!parserService)
        return NS_ERROR_OUT_OF_MEMORY;
      nodeInfo = mNodeInfoManager->GetNodeInfo(name, nsnull,
                                               kNameSpaceID_XHTML);
      NS_ENSURE_TRUE(nodeInfo, NS_ERROR_OUT_OF_MEMORY);
      rv = NS_NewHTMLElement(getter_AddRefs(content), nodeInfo, PR_FALSE);
      NS_ENSURE_SUCCESS(rv, rv);
      AddAttributes(aNode, content);
      ProcessBaseTag(content);
      return NS_OK;
    }

    if (!sAllowedTags || !sAllowedTags->GetEntry(name)) {
      return NS_OK;
    }
  }

  return nsHTMLFragmentContentSink::AddLeaf(aNode);
}

NS_IMETHODIMP
nsHTMLParanoidFragmentSink::AddComment(const nsIParserNode& aNode)
{
  // no comments
  return NS_OK;
}

NS_IMETHODIMP
nsHTMLParanoidFragmentSink::AddProcessingInstruction(const nsIParserNode& aNode)
{
  // no PIs
  return NS_OK;
}<|MERGE_RESOLUTION|>--- conflicted
+++ resolved
@@ -419,13 +419,9 @@
       ToLowerCase(tmp);
 
       nsCOMPtr<nsIAtom> name = do_GetAtom(tmp);
-<<<<<<< HEAD
-      nodeInfo = mNodeInfoManager->GetNodeInfo(name, nsnull, kNameSpaceID_XHTML);
-=======
       nodeInfo = mNodeInfoManager->GetNodeInfo(name, 
                                                nsnull, 
                                                kNameSpaceID_XHTML);
->>>>>>> ca207c21
       NS_ENSURE_TRUE(nodeInfo, NS_ERROR_OUT_OF_MEMORY);
     }
     else if (mNodeInfoCache[nodeType]) {
@@ -439,13 +435,9 @@
       nsIAtom *name = parserService->HTMLIdToAtomTag(nodeType);
       NS_ASSERTION(name, "This should not happen!");
 
-<<<<<<< HEAD
-      nodeInfo = mNodeInfoManager->GetNodeInfo(name, nsnull, kNameSpaceID_XHTML);
-=======
       nodeInfo = mNodeInfoManager->GetNodeInfo(name, 
                                                nsnull, 
                                                kNameSpaceID_XHTML);
->>>>>>> ca207c21
       NS_ENSURE_TRUE(nodeInfo, NS_ERROR_OUT_OF_MEMORY);
 
       NS_ADDREF(mNodeInfoCache[nodeType] = nodeInfo);
