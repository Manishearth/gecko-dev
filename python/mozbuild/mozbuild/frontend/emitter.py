# This Source Code Form is subject to the terms of the Mozilla Public
# License, v. 2.0. If a copy of the MPL was not distributed with this
# file, You can obtain one at http://mozilla.org/MPL/2.0/.

from __future__ import absolute_import, unicode_literals

import itertools
import logging
import os
import traceback
import sys
import time

from collections import defaultdict, OrderedDict
from mach.mixin.logging import LoggingMixin
from mozbuild.util import (
    memoize,
    OrderedDefaultDict,
)

import mozpack.path as mozpath
import mozinfo
import pytoml

from .data import (
    AndroidAssetsDirs,
    AndroidExtraPackages,
    AndroidExtraResDirs,
    AndroidResDirs,
    BaseSources,
    BrandingFiles,
    ChromeManifestEntry,
    ConfigFileSubstitution,
    ContextWrapped,
    Defines,
    DirectoryTraversal,
    Exports,
    FinalTargetFiles,
    FinalTargetPreprocessedFiles,
    GeneratedEventWebIDLFile,
    GeneratedFile,
    GeneratedSources,
    GeneratedWebIDLFile,
    ExampleWebIDLInterface,
    ExternalStaticLibrary,
    ExternalSharedLibrary,
    HostDefines,
    HostLibrary,
    HostProgram,
    HostSimpleProgram,
    HostSources,
    InstallationTarget,
    IPDLFile,
    JARManifest,
    Library,
    Linkable,
    LocalInclude,
    ObjdirFiles,
    ObjdirPreprocessedFiles,
    PerSourceFlag,
    PreprocessedTestWebIDLFile,
    PreprocessedWebIDLFile,
    Program,
    RustLibrary,
    SdkFiles,
    SharedLibrary,
    SimpleProgram,
    Sources,
    StaticLibrary,
    TestHarnessFiles,
    TestWebIDLFile,
    TestManifest,
    UnifiedSources,
    VariablePassthru,
    WebIDLFile,
    XPIDLFile,
)
from mozpack.chrome.manifest import (
    ManifestBinaryComponent,
    Manifest,
)

from .reader import SandboxValidationError

from ..testing import (
    TEST_MANIFESTS,
    REFTEST_FLAVORS,
    WEB_PLATFORM_TESTS_FLAVORS,
    SupportFilesConverter,
)

from .context import (
    Context,
    SourcePath,
    ObjDirPath,
    Path,
    SubContext,
    TemplateContext,
)

from mozbuild.base import ExecutionSummary


class TreeMetadataEmitter(LoggingMixin):
    """Converts the executed mozbuild files into data structures.

    This is a bridge between reader.py and data.py. It takes what was read by
    reader.BuildReader and converts it into the classes defined in the data
    module.
    """

    def __init__(self, config):
        self.populate_logger()

        self.config = config

        mozinfo.find_and_update_from_json(config.topobjdir)

        # Python 2.6 doesn't allow unicode keys to be used for keyword
        # arguments. This gross hack works around the problem until we
        # rid ourselves of 2.6.
        self.info = {}
        for k, v in mozinfo.info.items():
            if isinstance(k, unicode):
                k = k.encode('ascii')
            self.info[k] = v

        self._libs = OrderedDefaultDict(list)
        self._binaries = OrderedDict()
        self._linkage = []
        self._static_linking_shared = set()
        self._crate_verified_local = set()
        self._crate_directories = dict()

        # Keep track of external paths (third party build systems), starting
        # from what we run a subconfigure in. We'll eliminate some directories
        # as we traverse them with moz.build (e.g. js/src).
        subconfigures = os.path.join(self.config.topobjdir, 'subconfigures')
        paths = []
        if os.path.exists(subconfigures):
            paths = open(subconfigures).read().splitlines()
        self._external_paths = set(mozpath.normsep(d) for d in paths)
        # Add security/nss manually, since it doesn't have a subconfigure.
        self._external_paths.add('security/nss')

        self._emitter_time = 0.0
        self._object_count = 0
        self._test_files_converter = SupportFilesConverter()

    def summary(self):
        return ExecutionSummary(
            'Processed into {object_count:d} build config descriptors in '
            '{execution_time:.2f}s',
            execution_time=self._emitter_time,
            object_count=self._object_count)

    def emit(self, output):
        """Convert the BuildReader output into data structures.

        The return value from BuildReader.read_topsrcdir() (a generator) is
        typically fed into this function.
        """
        contexts = {}

        def emit_objs(objs):
            for o in objs:
                self._object_count += 1
                yield o

        for out in output:
            # Nothing in sub-contexts is currently of interest to us. Filter
            # them all out.
            if isinstance(out, SubContext):
                continue

            if isinstance(out, Context):
                # Keep all contexts around, we will need them later.
                contexts[out.objdir] = out

                start = time.time()
                # We need to expand the generator for the timings to work.
                objs = list(self.emit_from_context(out))
                self._emitter_time += time.time() - start

                for o in emit_objs(objs): yield o

            else:
                raise Exception('Unhandled output type: %s' % type(out))

        # Don't emit Linkable objects when COMPILE_ENVIRONMENT is not set
        if self.config.substs.get('COMPILE_ENVIRONMENT'):
            start = time.time()
            objs = list(self._emit_libs_derived(contexts))
            self._emitter_time += time.time() - start

            for o in emit_objs(objs): yield o

    def _emit_libs_derived(self, contexts):
        # First do FINAL_LIBRARY linkage.
        for lib in (l for libs in self._libs.values() for l in libs):
            if not isinstance(lib, (StaticLibrary, RustLibrary)) or not lib.link_into:
                continue
            if lib.link_into not in self._libs:
                raise SandboxValidationError(
                    'FINAL_LIBRARY ("%s") does not match any LIBRARY_NAME'
                    % lib.link_into, contexts[lib.objdir])
            candidates = self._libs[lib.link_into]

            # When there are multiple candidates, but all are in the same
            # directory and have a different type, we want all of them to
            # have the library linked. The typical usecase is when building
            # both a static and a shared library in a directory, and having
            # that as a FINAL_LIBRARY.
            if len(set(type(l) for l in candidates)) == len(candidates) and \
                   len(set(l.objdir for l in candidates)) == 1:
                for c in candidates:
                    c.link_library(lib)
            else:
                raise SandboxValidationError(
                    'FINAL_LIBRARY ("%s") matches a LIBRARY_NAME defined in '
                    'multiple places:\n    %s' % (lib.link_into,
                    '\n    '.join(l.objdir for l in candidates)),
                    contexts[lib.objdir])

        # Next, USE_LIBS linkage.
        for context, obj, variable in self._linkage:
            self._link_libraries(context, obj, variable)

        def recurse_refs(lib):
            for o in lib.refs:
                yield o
                if isinstance(o, StaticLibrary):
                    for q in recurse_refs(o):
                        yield q

        # Check that all static libraries refering shared libraries in
        # USE_LIBS are linked into a shared library or program.
        for lib in self._static_linking_shared:
            if all(isinstance(o, StaticLibrary) for o in recurse_refs(lib)):
                shared_libs = sorted(l.basename for l in lib.linked_libraries
                    if isinstance(l, SharedLibrary))
                raise SandboxValidationError(
                    'The static "%s" library is not used in a shared library '
                    'or a program, but USE_LIBS contains the following shared '
                    'library names:\n    %s\n\nMaybe you can remove the '
                    'static "%s" library?' % (lib.basename,
                    '\n    '.join(shared_libs), lib.basename),
                    contexts[lib.objdir])

        # Propagate LIBRARY_DEFINES to all child libraries recursively.
        def propagate_defines(outerlib, defines):
            outerlib.lib_defines.update(defines)
            for lib in outerlib.linked_libraries:
                # Propagate defines only along FINAL_LIBRARY paths, not USE_LIBS
                # paths.
                if (isinstance(lib, StaticLibrary) and
                        lib.link_into == outerlib.basename):
                    propagate_defines(lib, defines)

        for lib in (l for libs in self._libs.values() for l in libs):
            if isinstance(lib, Library):
                propagate_defines(lib, lib.lib_defines)
            yield lib

        for obj in self._binaries.values():
            yield obj

    LIBRARY_NAME_VAR = {
        'host': 'HOST_LIBRARY_NAME',
        'target': 'LIBRARY_NAME',
    }

    def _link_libraries(self, context, obj, variable):
        """Add linkage declarations to a given object."""
        assert isinstance(obj, Linkable)

        for path in context.get(variable, []):
            force_static = path.startswith('static:') and obj.KIND == 'target'
            if force_static:
                path = path[7:]
            name = mozpath.basename(path)
            dir = mozpath.dirname(path)
            candidates = [l for l in self._libs[name] if l.KIND == obj.KIND]
            if dir:
                if dir.startswith('/'):
                    dir = mozpath.normpath(
                        mozpath.join(obj.topobjdir, dir[1:]))
                else:
                    dir = mozpath.normpath(
                        mozpath.join(obj.objdir, dir))
                dir = mozpath.relpath(dir, obj.topobjdir)
                candidates = [l for l in candidates if l.relobjdir == dir]
                if not candidates:
                    # If the given directory is under one of the external
                    # (third party) paths, use a fake library reference to
                    # there.
                    for d in self._external_paths:
                        if dir.startswith('%s/' % d):
                            candidates = [self._get_external_library(dir, name,
                                force_static)]
                            break

                if not candidates:
                    raise SandboxValidationError(
                        '%s contains "%s", but there is no "%s" %s in %s.'
                        % (variable, path, name,
                        self.LIBRARY_NAME_VAR[obj.KIND], dir), context)

            if len(candidates) > 1:
                # If there's more than one remaining candidate, it could be
                # that there are instances for the same library, in static and
                # shared form.
                libs = {}
                for l in candidates:
                    key = mozpath.join(l.relobjdir, l.basename)
                    if force_static:
                        if isinstance(l, StaticLibrary):
                            libs[key] = l
                    else:
                        if key in libs and isinstance(l, SharedLibrary):
                            libs[key] = l
                        if key not in libs:
                            libs[key] = l
                candidates = libs.values()
                if force_static and not candidates:
                    if dir:
                        raise SandboxValidationError(
                            '%s contains "static:%s", but there is no static '
                            '"%s" %s in %s.' % (variable, path, name,
                            self.LIBRARY_NAME_VAR[obj.KIND], dir), context)
                    raise SandboxValidationError(
                        '%s contains "static:%s", but there is no static "%s" '
                        '%s in the tree' % (variable, name, name,
                        self.LIBRARY_NAME_VAR[obj.KIND]), context)

            if not candidates:
                raise SandboxValidationError(
                    '%s contains "%s", which does not match any %s in the tree.'
                    % (variable, path, self.LIBRARY_NAME_VAR[obj.KIND]),
                    context)

            elif len(candidates) > 1:
                paths = (mozpath.join(l.relativedir, 'moz.build')
                    for l in candidates)
                raise SandboxValidationError(
                    '%s contains "%s", which matches a %s defined in multiple '
                    'places:\n    %s' % (variable, path,
                    self.LIBRARY_NAME_VAR[obj.KIND],
                    '\n    '.join(paths)), context)

            elif force_static and not isinstance(candidates[0], StaticLibrary):
                raise SandboxValidationError(
                    '%s contains "static:%s", but there is only a shared "%s" '
                    'in %s. You may want to add FORCE_STATIC_LIB=True in '
                    '%s/moz.build, or remove "static:".' % (variable, path,
                    name, candidates[0].relobjdir, candidates[0].relobjdir),
                    context)

            elif isinstance(obj, StaticLibrary) and isinstance(candidates[0],
                    SharedLibrary):
                self._static_linking_shared.add(obj)
            obj.link_library(candidates[0])

        # Link system libraries from OS_LIBS/HOST_OS_LIBS.
        for lib in context.get(variable.replace('USE', 'OS'), []):
            obj.link_system_library(lib)

    @memoize
    def _get_external_library(self, dir, name, force_static):
        # Create ExternalStaticLibrary or ExternalSharedLibrary object with a
        # context more or less truthful about where the external library is.
        context = Context(config=self.config)
        context.add_source(mozpath.join(self.config.topsrcdir, dir, 'dummy'))
        if force_static:
            return ExternalStaticLibrary(context, name)
        else:
            return ExternalSharedLibrary(context, name)

    def _parse_cargo_file(self, toml_file):
        """Parse toml_file and return a Python object representation of it."""
        with open(toml_file, 'r') as f:
            return pytoml.load(f)

<<<<<<< HEAD
=======
    def _verify_deps(self, context, crate_dir, crate_name, dependencies, description='Dependency'):
        """Verify that a crate's dependencies all specify local paths."""
        for dep_crate_name, values in dependencies.iteritems():
            # A simple version number.
            if isinstance(values, (str, unicode)):
                raise SandboxValidationError(
                    '%s %s of crate %s does not list a path' % (description, dep_crate_name, crate_name),
                    context)

            dep_path = values.get('path', None)
            if not dep_path:
                raise SandboxValidationError(
                    '%s %s of crate %s does not list a path' % (description, dep_crate_name, crate_name),
                    context)

            # Try to catch the case where somebody listed a
            # local path for development.
            if os.path.isabs(dep_path):
                raise SandboxValidationError(
                    '%s %s of crate %s has a non-relative path' % (description, dep_crate_name, crate_name),
                    context)

            if not os.path.exists(mozpath.join(context.config.topsrcdir, crate_dir, dep_path)):
                raise SandboxValidationError(
                    '%s %s of crate %s refers to a non-existent path' % (description, dep_crate_name, crate_name),
                    context)

>>>>>>> b2835984
    def _rust_library(self, context, libname, static_args):
        # We need to note any Rust library for linking purposes.
        cargo_file = mozpath.join(context.srcdir, 'Cargo.toml')
        if not os.path.exists(cargo_file):
            raise SandboxValidationError(
                'No Cargo.toml file found in %s' % cargo_file, context)

        config = self._parse_cargo_file(cargo_file)
        crate_name = config['package']['name']

        if crate_name != libname:
            raise SandboxValidationError(
                'library %s does not match Cargo.toml-defined package %s' % (libname, crate_name),
                context)

        lib_section = config.get('lib', None)
        if not lib_section:
            raise SandboxValidationError(
                'Cargo.toml for %s has no [lib] section' % libname,
                context)

        crate_type = lib_section.get('crate-type', None)
        if not crate_type:
            raise SandboxValidationError(
                'Can\'t determine a crate-type for %s from Cargo.toml' % libname,
                context)

        crate_type = crate_type[0]
        if crate_type != 'staticlib':
            raise SandboxValidationError(
                'crate-type %s is not permitted for %s' % (crate_type, libname),
                context)

<<<<<<< HEAD
=======

>>>>>>> b2835984
        return RustLibrary(context, libname, cargo_file, crate_type, **static_args)

    def _handle_linkables(self, context, passthru, generated_files):
        has_linkables = False

        for kind, cls in [('PROGRAM', Program), ('HOST_PROGRAM', HostProgram)]:
            program = context.get(kind)
            if program:
                if program in self._binaries:
                    raise SandboxValidationError(
                        'Cannot use "%s" as %s name, '
                        'because it is already used in %s' % (program, kind,
                        self._binaries[program].relativedir), context)
                self._binaries[program] = cls(context, program)
                self._linkage.append((context, self._binaries[program],
                    kind.replace('PROGRAM', 'USE_LIBS')))
                has_linkables = True

        for kind, cls in [
                ('SIMPLE_PROGRAMS', SimpleProgram),
                ('CPP_UNIT_TESTS', SimpleProgram),
                ('HOST_SIMPLE_PROGRAMS', HostSimpleProgram)]:
            for program in context[kind]:
                if program in self._binaries:
                    raise SandboxValidationError(
                        'Cannot use "%s" in %s, '
                        'because it is already used in %s' % (program, kind,
                        self._binaries[program].relativedir), context)
                self._binaries[program] = cls(context, program,
                    is_unit_test=kind == 'CPP_UNIT_TESTS')
                self._linkage.append((context, self._binaries[program],
                    'HOST_USE_LIBS' if kind == 'HOST_SIMPLE_PROGRAMS'
                    else 'USE_LIBS'))
                has_linkables = True

        host_libname = context.get('HOST_LIBRARY_NAME')
        libname = context.get('LIBRARY_NAME')

        if host_libname:
            if host_libname == libname:
                raise SandboxValidationError('LIBRARY_NAME and '
                    'HOST_LIBRARY_NAME must have a different value', context)
            lib = HostLibrary(context, host_libname)
            self._libs[host_libname].append(lib)
            self._linkage.append((context, lib, 'HOST_USE_LIBS'))
            has_linkables = True

        final_lib = context.get('FINAL_LIBRARY')
        if not libname and final_lib:
            # If no LIBRARY_NAME is given, create one.
            libname = context.relsrcdir.replace('/', '_')

        static_lib = context.get('FORCE_STATIC_LIB')
        shared_lib = context.get('FORCE_SHARED_LIB')

        static_name = context.get('STATIC_LIBRARY_NAME')
        shared_name = context.get('SHARED_LIBRARY_NAME')

        is_framework = context.get('IS_FRAMEWORK')
        is_component = context.get('IS_COMPONENT')

        soname = context.get('SONAME')

        lib_defines = context.get('LIBRARY_DEFINES')

        shared_args = {}
        static_args = {}

        if final_lib:
            if static_lib:
                raise SandboxValidationError(
                    'FINAL_LIBRARY implies FORCE_STATIC_LIB. '
                    'Please remove the latter.', context)
            if shared_lib:
                raise SandboxValidationError(
                    'FINAL_LIBRARY conflicts with FORCE_SHARED_LIB. '
                    'Please remove one.', context)
            if is_framework:
                raise SandboxValidationError(
                    'FINAL_LIBRARY conflicts with IS_FRAMEWORK. '
                    'Please remove one.', context)
            if is_component:
                raise SandboxValidationError(
                    'FINAL_LIBRARY conflicts with IS_COMPONENT. '
                    'Please remove one.', context)
            static_args['link_into'] = final_lib
            static_lib = True

        if libname:
            if is_component:
                if static_lib:
                    raise SandboxValidationError(
                        'IS_COMPONENT conflicts with FORCE_STATIC_LIB. '
                        'Please remove one.', context)
                shared_lib = True
                shared_args['variant'] = SharedLibrary.COMPONENT

            if is_framework:
                if soname:
                    raise SandboxValidationError(
                        'IS_FRAMEWORK conflicts with SONAME. '
                        'Please remove one.', context)
                shared_lib = True
                shared_args['variant'] = SharedLibrary.FRAMEWORK

            if not static_lib and not shared_lib:
                static_lib = True

            if static_name:
                if not static_lib:
                    raise SandboxValidationError(
                        'STATIC_LIBRARY_NAME requires FORCE_STATIC_LIB',
                        context)
                static_args['real_name'] = static_name

            if shared_name:
                if not shared_lib:
                    raise SandboxValidationError(
                        'SHARED_LIBRARY_NAME requires FORCE_SHARED_LIB',
                        context)
                shared_args['real_name'] = shared_name

            if soname:
                if not shared_lib:
                    raise SandboxValidationError(
                        'SONAME requires FORCE_SHARED_LIB', context)
                shared_args['soname'] = soname

            # If both a shared and a static library are created, only the
            # shared library is meant to be a SDK library.
            if context.get('SDK_LIBRARY'):
                if shared_lib:
                    shared_args['is_sdk'] = True
                elif static_lib:
                    static_args['is_sdk'] = True

            if context.get('NO_EXPAND_LIBS'):
                if not static_lib:
                    raise SandboxValidationError(
                        'NO_EXPAND_LIBS can only be set for static libraries.',
                        context)
                static_args['no_expand_lib'] = True

            if shared_lib and static_lib:
                if not static_name and not shared_name:
                    raise SandboxValidationError(
                        'Both FORCE_STATIC_LIB and FORCE_SHARED_LIB are True, '
                        'but neither STATIC_LIBRARY_NAME or '
                        'SHARED_LIBRARY_NAME is set. At least one is required.',
                        context)
                if static_name and not shared_name and static_name == libname:
                    raise SandboxValidationError(
                        'Both FORCE_STATIC_LIB and FORCE_SHARED_LIB are True, '
                        'but STATIC_LIBRARY_NAME is the same as LIBRARY_NAME, '
                        'and SHARED_LIBRARY_NAME is unset. Please either '
                        'change STATIC_LIBRARY_NAME or LIBRARY_NAME, or set '
                        'SHARED_LIBRARY_NAME.', context)
                if shared_name and not static_name and shared_name == libname:
                    raise SandboxValidationError(
                        'Both FORCE_STATIC_LIB and FORCE_SHARED_LIB are True, '
                        'but SHARED_LIBRARY_NAME is the same as LIBRARY_NAME, '
                        'and STATIC_LIBRARY_NAME is unset. Please either '
                        'change SHARED_LIBRARY_NAME or LIBRARY_NAME, or set '
                        'STATIC_LIBRARY_NAME.', context)
                if shared_name and static_name and shared_name == static_name:
                    raise SandboxValidationError(
                        'Both FORCE_STATIC_LIB and FORCE_SHARED_LIB are True, '
                        'but SHARED_LIBRARY_NAME is the same as '
                        'STATIC_LIBRARY_NAME. Please change one of them.',
                        context)

            symbols_file = context.get('SYMBOLS_FILE')
            if symbols_file:
                if not shared_lib:
                    raise SandboxValidationError(
                        'SYMBOLS_FILE can only be used with a SHARED_LIBRARY.',
                        context)
                if context.get('DEFFILE') or context.get('LD_VERSION_SCRIPT'):
                    raise SandboxValidationError(
                        'SYMBOLS_FILE cannot be used along DEFFILE or '
                        'LD_VERSION_SCRIPT.', context)
                if not os.path.exists(symbols_file.full_path):
                    raise SandboxValidationError(
                        'Path specified in SYMBOLS_FILE does not exist: %s '
                        '(resolved to %s)' % (symbols_file,
                        symbols_file.full_path), context)
                shared_args['symbols_file'] = True

            if shared_lib:
                lib = SharedLibrary(context, libname, **shared_args)
                self._libs[libname].append(lib)
                self._linkage.append((context, lib, 'USE_LIBS'))
                has_linkables = True
                generated_files.add(lib.lib_name)
                if is_component and not context['NO_COMPONENTS_MANIFEST']:
                    yield ChromeManifestEntry(context,
                        'components/components.manifest',
                        ManifestBinaryComponent('components', lib.lib_name))
                if symbols_file:
                    script = mozpath.join(
                        mozpath.dirname(mozpath.dirname(__file__)),
                        'action', 'generate_symbols_file.py')
                    defines = ()
                    if lib.defines:
                        defines = lib.defines.get_defines()
                    yield GeneratedFile(context, script,
                        'generate_symbols_file', lib.symbols_file,
                        [symbols_file], defines)
            if static_lib:
                is_rust_library = context.get('IS_RUST_LIBRARY')
                if is_rust_library:
                    lib = self._rust_library(context, libname, static_args)
                else:
                    lib = StaticLibrary(context, libname, **static_args)
                self._libs[libname].append(lib)
                self._linkage.append((context, lib, 'USE_LIBS'))

                # Multiple staticlibs for a library means multiple copies
                # of the Rust runtime, which will result in linking errors
                # later on.
                if is_rust_library:
                    staticlibs = [l for l in self._libs[libname]
                                  if isinstance(l, RustLibrary) and l.crate_type == 'staticlib']
                    if len(staticlibs) > 1:
                        raise SandboxValidationError(
                            'Cannot have multiple Rust staticlibs in %s: %s' % (libname, ', '.join(l.basename for l in staticlibs)),
                            context)

                has_linkables = True

            if lib_defines:
                if not libname:
                    raise SandboxValidationError('LIBRARY_DEFINES needs a '
                        'LIBRARY_NAME to take effect', context)
                lib.lib_defines.update(lib_defines)

        # Only emit sources if we have linkables defined in the same context.
        # Note the linkables are not emitted in this function, but much later,
        # after aggregation (because of e.g. USE_LIBS processing).
        if not has_linkables:
            return

        sources = defaultdict(list)
        gen_sources = defaultdict(list)
        all_flags = {}
        for symbol in ('SOURCES', 'HOST_SOURCES', 'UNIFIED_SOURCES'):
            srcs = sources[symbol]
            gen_srcs = gen_sources[symbol]
            context_srcs = context.get(symbol, [])
            for f in context_srcs:
                full_path = f.full_path
                if isinstance(f, SourcePath):
                    srcs.append(full_path)
                else:
                    assert isinstance(f, Path)
                    gen_srcs.append(full_path)
                if symbol == 'SOURCES':
                    flags = context_srcs[f]
                    if flags:
                        all_flags[full_path] = flags

                if isinstance(f, SourcePath) and not os.path.exists(full_path):
                    raise SandboxValidationError('File listed in %s does not '
                        'exist: \'%s\'' % (symbol, full_path), context)

        # HOST_SOURCES and UNIFIED_SOURCES only take SourcePaths, so
        # there should be no generated source in here
        assert not gen_sources['HOST_SOURCES']
        assert not gen_sources['UNIFIED_SOURCES']

        no_pgo = context.get('NO_PGO')
        no_pgo_sources = [f for f, flags in all_flags.iteritems()
                          if flags.no_pgo]
        if no_pgo:
            if no_pgo_sources:
                raise SandboxValidationError('NO_PGO and SOURCES[...].no_pgo '
                    'cannot be set at the same time', context)
            passthru.variables['NO_PROFILE_GUIDED_OPTIMIZE'] = no_pgo
        if no_pgo_sources:
            passthru.variables['NO_PROFILE_GUIDED_OPTIMIZE'] = no_pgo_sources

        # A map from "canonical suffixes" for a particular source file
        # language to the range of suffixes associated with that language.
        #
        # We deliberately don't list the canonical suffix in the suffix list
        # in the definition; we'll add it in programmatically after defining
        # things.
        suffix_map = {
            '.s': set(['.asm']),
            '.c': set(),
            '.m': set(),
            '.mm': set(),
            '.cpp': set(['.cc', '.cxx']),
            '.S': set(),
        }

        # The inverse of the above, mapping suffixes to their canonical suffix.
        canonicalized_suffix_map = {}
        for suffix, alternatives in suffix_map.iteritems():
            alternatives.add(suffix)
            for a in alternatives:
                canonicalized_suffix_map[a] = suffix

        def canonical_suffix_for_file(f):
            return canonicalized_suffix_map[mozpath.splitext(f)[1]]

        # A map from moz.build variables to the canonical suffixes of file
        # kinds that can be listed therein.
        all_suffixes = list(suffix_map.keys())
        varmap = dict(
            SOURCES=(Sources, GeneratedSources, all_suffixes),
            HOST_SOURCES=(HostSources, None, ['.c', '.mm', '.cpp']),
            UNIFIED_SOURCES=(UnifiedSources, None, ['.c', '.mm', '.cpp']),
        )

        for variable, (klass, gen_klass, suffixes) in varmap.items():
            allowed_suffixes = set().union(*[suffix_map[s] for s in suffixes])

            # First ensure that we haven't been given filetypes that we don't
            # recognize.
            for f in itertools.chain(sources[variable], gen_sources[variable]):
                ext = mozpath.splitext(f)[1]
                if ext not in allowed_suffixes:
                    raise SandboxValidationError(
                        '%s has an unknown file type.' % f, context)

            for srcs, cls in ((sources[variable], klass),
                              (gen_sources[variable], gen_klass)):
                # Now sort the files to let groupby work.
                sorted_files = sorted(srcs, key=canonical_suffix_for_file)
                for canonical_suffix, files in itertools.groupby(
                        sorted_files, canonical_suffix_for_file):
                    arglist = [context, list(files), canonical_suffix]
                    if (variable.startswith('UNIFIED_') and
                            'FILES_PER_UNIFIED_FILE' in context):
                        arglist.append(context['FILES_PER_UNIFIED_FILE'])
                    obj = cls(*arglist)
                    yield obj

        for f, flags in all_flags.iteritems():
            if flags.flags:
                ext = mozpath.splitext(f)[1]
                yield PerSourceFlag(context, f, flags.flags)


    def emit_from_context(self, context):
        """Convert a Context to tree metadata objects.

        This is a generator of mozbuild.frontend.data.ContextDerived instances.
        """

        # We only want to emit an InstallationTarget if one of the consulted
        # variables is defined. Later on, we look up FINAL_TARGET, which has
        # the side-effect of populating it. So, we need to do this lookup
        # early.
        if any(k in context for k in ('FINAL_TARGET', 'XPI_NAME', 'DIST_SUBDIR')):
            yield InstallationTarget(context)

        # We always emit a directory traversal descriptor. This is needed by
        # the recursive make backend.
        for o in self._emit_directory_traversal_from_context(context): yield o

        for obj in self._process_xpidl(context):
            yield obj

        # Proxy some variables as-is until we have richer classes to represent
        # them. We should aim to keep this set small because it violates the
        # desired abstraction of the build definition away from makefiles.
        passthru = VariablePassthru(context)
        varlist = [
            'ALLOW_COMPILER_WARNINGS',
            'ANDROID_APK_NAME',
            'ANDROID_APK_PACKAGE',
            'ANDROID_GENERATED_RESFILES',
            'DISABLE_STL_WRAPPING',
            'EXTRA_DSO_LDOPTS',
            'PYTHON_UNIT_TESTS',
            'RCFILE',
            'RESFILE',
            'RCINCLUDE',
            'DEFFILE',
            'WIN32_EXE_LDFLAGS',
            'LD_VERSION_SCRIPT',
            'USE_EXTENSION_MANIFEST',
            'NO_JS_MANIFEST',
            'HAS_MISC_RULE',
        ]
        for v in varlist:
            if v in context and context[v]:
                passthru.variables[v] = context[v]

        if context.config.substs.get('OS_TARGET') == 'WINNT' and \
                context['DELAYLOAD_DLLS']:
            context['LDFLAGS'].extend([('-DELAYLOAD:%s' % dll)
                for dll in context['DELAYLOAD_DLLS']])
            context['OS_LIBS'].append('delayimp')

        for v in ['CFLAGS', 'CXXFLAGS', 'CMFLAGS', 'CMMFLAGS', 'ASFLAGS',
                  'LDFLAGS', 'HOST_CFLAGS', 'HOST_CXXFLAGS']:
            if v in context and context[v]:
                passthru.variables['MOZBUILD_' + v] = context[v]

        # NO_VISIBILITY_FLAGS is slightly different
        if context['NO_VISIBILITY_FLAGS']:
            passthru.variables['VISIBILITY_FLAGS'] = ''

        if isinstance(context, TemplateContext) and context.template == 'Gyp':
            passthru.variables['IS_GYP_DIR'] = True

        dist_install = context['DIST_INSTALL']
        if dist_install is True:
            passthru.variables['DIST_INSTALL'] = True
        elif dist_install is False:
            passthru.variables['NO_DIST_INSTALL'] = True

        # Ideally, this should be done in templates, but this is difficult at
        # the moment because USE_STATIC_LIBS can be set after a template
        # returns. Eventually, with context-based templates, it will be
        # possible.
        if (context.config.substs.get('OS_ARCH') == 'WINNT' and
                not context.config.substs.get('GNU_CC')):
            use_static_lib = (context.get('USE_STATIC_LIBS') and
                              not context.config.substs.get('MOZ_ASAN'))
            rtl_flag = '-MT' if use_static_lib else '-MD'
            if (context.config.substs.get('MOZ_DEBUG') and
                    not context.config.substs.get('MOZ_NO_DEBUG_RTL')):
                rtl_flag += 'd'
            # Use a list, like MOZBUILD_*FLAGS variables
            passthru.variables['RTL_FLAGS'] = [rtl_flag]

        generated_files = set()
        for obj in self._process_generated_files(context):
            for f in obj.outputs:
                generated_files.add(f)
            yield obj

        for path in context['CONFIGURE_SUBST_FILES']:
            sub = self._create_substitution(ConfigFileSubstitution, context,
                path)
            generated_files.add(str(sub.relpath))
            yield sub

        defines = context.get('DEFINES')
        if defines:
            yield Defines(context, defines)

        host_defines = context.get('HOST_DEFINES')
        if host_defines:
            yield HostDefines(context, host_defines)

        simple_lists = [
            ('GENERATED_EVENTS_WEBIDL_FILES', GeneratedEventWebIDLFile),
            ('GENERATED_WEBIDL_FILES', GeneratedWebIDLFile),
            ('IPDL_SOURCES', IPDLFile),
            ('PREPROCESSED_TEST_WEBIDL_FILES', PreprocessedTestWebIDLFile),
            ('PREPROCESSED_WEBIDL_FILES', PreprocessedWebIDLFile),
            ('TEST_WEBIDL_FILES', TestWebIDLFile),
            ('WEBIDL_FILES', WebIDLFile),
            ('WEBIDL_EXAMPLE_INTERFACES', ExampleWebIDLInterface),
        ]
        for context_var, klass in simple_lists:
            for name in context.get(context_var, []):
                yield klass(context, name)

        for local_include in context.get('LOCAL_INCLUDES', []):
            if (not isinstance(local_include, ObjDirPath) and
                    not os.path.exists(local_include.full_path)):
                raise SandboxValidationError('Path specified in LOCAL_INCLUDES '
                    'does not exist: %s (resolved to %s)' % (local_include,
                    local_include.full_path), context)
            yield LocalInclude(context, local_include)

        for obj in self._handle_linkables(context, passthru, generated_files):
            yield obj

        generated_files.update(['%s%s' % (k, self.config.substs.get('BIN_SUFFIX', '')) for k in self._binaries.keys()])

        components = []
        for var, cls in (
            ('BRANDING_FILES', BrandingFiles),
            ('EXPORTS', Exports),
            ('FINAL_TARGET_FILES', FinalTargetFiles),
            ('FINAL_TARGET_PP_FILES', FinalTargetPreprocessedFiles),
            ('OBJDIR_FILES', ObjdirFiles),
            ('OBJDIR_PP_FILES', ObjdirPreprocessedFiles),
            ('SDK_FILES', SdkFiles),
            ('TEST_HARNESS_FILES', TestHarnessFiles),
        ):
            all_files = context.get(var)
            if not all_files:
                continue
            if dist_install is False and var != 'TEST_HARNESS_FILES':
                raise SandboxValidationError(
                    '%s cannot be used with DIST_INSTALL = False' % var,
                    context)
            has_prefs = False
            has_resources = False
            for base, files in all_files.walk():
                if var == 'TEST_HARNESS_FILES' and not base:
                    raise SandboxValidationError(
                        'Cannot install files to the root of TEST_HARNESS_FILES', context)
                if base == 'components':
                    components.extend(files)
                if base == 'defaults/pref':
                    has_prefs = True
                if mozpath.split(base)[0] == 'res':
                    has_resources = True
                for f in files:
                    if ((var == 'FINAL_TARGET_PP_FILES' or
                         var == 'OBJDIR_PP_FILES') and
                        not isinstance(f, SourcePath)):
                        raise SandboxValidationError(
                                ('Only source directory paths allowed in ' +
                                 '%s: %s')
                                % (var, f,), context)
                    if not isinstance(f, ObjDirPath):
                        path = f.full_path
                        if '*' not in path and not os.path.exists(path):
                            raise SandboxValidationError(
                                'File listed in %s does not exist: %s'
                                % (var, path), context)
                    else:
                        # TODO: Bug 1254682 - The '/' check is to allow
                        # installing files generated from other directories,
                        # which is done occasionally for tests. However, it
                        # means we don't fail early if the file isn't actually
                        # created by the other moz.build file.
                        if f.target_basename not in generated_files and '/' not in f:
                            raise SandboxValidationError(
                                ('Objdir file listed in %s not in ' +
                                 'GENERATED_FILES: %s') % (var, f), context)

            # Addons (when XPI_NAME is defined) and Applications (when
            # DIST_SUBDIR is defined) use a different preferences directory
            # (default/preferences) from the one the GRE uses (defaults/pref).
            # Hence, we move the files from the latter to the former in that
            # case.
            if has_prefs and (context.get('XPI_NAME') or
                              context.get('DIST_SUBDIR')):
                all_files.defaults.preferences += all_files.defaults.pref
                del all_files.defaults._children['pref']

            if has_resources and (context.get('DIST_SUBDIR') or
                                  context.get('XPI_NAME')):
                raise SandboxValidationError(
                    'RESOURCES_FILES cannot be used with DIST_SUBDIR or '
                    'XPI_NAME.', context)

            yield cls(context, all_files)

        # Check for manifest declarations in EXTRA_{PP_,}COMPONENTS.
        if any(e.endswith('.js') for e in components) and \
                not any(e.endswith('.manifest') for e in components) and \
                not context.get('NO_JS_MANIFEST', False):
            raise SandboxValidationError('A .js component was specified in EXTRA_COMPONENTS '
                                         'or EXTRA_PP_COMPONENTS without a matching '
                                         '.manifest file.  See '
                                         'https://developer.mozilla.org/en/XPCOM/XPCOM_changes_in_Gecko_2.0 .',
                                         context);

        for c in components:
            if c.endswith('.manifest'):
                yield ChromeManifestEntry(context, 'chrome.manifest',
                                          Manifest('components',
                                                   mozpath.basename(c)))

        for obj in self._process_test_manifests(context):
            yield obj

        for obj in self._process_jar_manifests(context):
            yield obj

        for name, jar in context.get('JAVA_JAR_TARGETS', {}).items():
            yield ContextWrapped(context, jar)

        for name, data in context.get('ANDROID_ECLIPSE_PROJECT_TARGETS', {}).items():
            yield ContextWrapped(context, data)

        if context.get('USE_YASM') is True:
            yasm = context.config.substs.get('YASM')
            if not yasm:
                raise SandboxValidationError('yasm is not available', context)
            passthru.variables['AS'] = yasm
            passthru.variables['ASFLAGS'] = context.config.substs.get('YASM_ASFLAGS')
            passthru.variables['AS_DASH_C_FLAG'] = ''

        for (symbol, cls) in [
                ('ANDROID_RES_DIRS', AndroidResDirs),
                ('ANDROID_EXTRA_RES_DIRS', AndroidExtraResDirs),
                ('ANDROID_ASSETS_DIRS', AndroidAssetsDirs)]:
            paths = context.get(symbol)
            if not paths:
                continue
            for p in paths:
                if isinstance(p, SourcePath) and not os.path.isdir(p.full_path):
                    raise SandboxValidationError('Directory listed in '
                        '%s is not a directory: \'%s\'' %
                            (symbol, p.full_path), context)
            yield cls(context, paths)

        android_extra_packages = context.get('ANDROID_EXTRA_PACKAGES')
        if android_extra_packages:
            yield AndroidExtraPackages(context, android_extra_packages)

        if passthru.variables:
            yield passthru

    def _create_substitution(self, cls, context, path):
        sub = cls(context)
        sub.input_path = '%s.in' % path.full_path
        sub.output_path = path.translated
        sub.relpath = path

        return sub

    def _process_xpidl(self, context):
        # XPIDL source files get processed and turned into .h and .xpt files.
        # If there are multiple XPIDL files in a directory, they get linked
        # together into a final .xpt, which has the name defined by
        # XPIDL_MODULE.
        xpidl_module = context['XPIDL_MODULE']

        if context['XPIDL_SOURCES'] and not xpidl_module:
            raise SandboxValidationError('XPIDL_MODULE must be defined if '
                'XPIDL_SOURCES is defined.', context)

        if xpidl_module and not context['XPIDL_SOURCES']:
            raise SandboxValidationError('XPIDL_MODULE cannot be defined '
                'unless there are XPIDL_SOURCES', context)

        if context['XPIDL_SOURCES'] and context['DIST_INSTALL'] is False:
            self.log(logging.WARN, 'mozbuild_warning', dict(
                path=context.main_path),
                '{path}: DIST_INSTALL = False has no effect on XPIDL_SOURCES.')

        for idl in context['XPIDL_SOURCES']:
            yield XPIDLFile(context, mozpath.join(context.srcdir, idl),
                xpidl_module, add_to_manifest=not context['XPIDL_NO_MANIFEST'])

    def _process_generated_files(self, context):
        for path in context['CONFIGURE_DEFINE_FILES']:
            script = mozpath.join(mozpath.dirname(mozpath.dirname(__file__)),
                                  'action', 'process_define_files.py')
            yield GeneratedFile(context, script, 'process_define_file',
                                unicode(path),
                                [Path(context, path + '.in')])

        generated_files = context.get('GENERATED_FILES')
        if not generated_files:
            return

        for f in generated_files:
            flags = generated_files[f]
            outputs = f
            inputs = []
            if flags.script:
                method = "main"
                script = SourcePath(context, flags.script).full_path

                # Deal with cases like "C:\\path\\to\\script.py:function".
                if '.py:' in script:
                    script, method = script.rsplit('.py:', 1)
                    script += '.py'

                if not os.path.exists(script):
                    raise SandboxValidationError(
                        'Script for generating %s does not exist: %s'
                        % (f, script), context)
                if os.path.splitext(script)[1] != '.py':
                    raise SandboxValidationError(
                        'Script for generating %s does not end in .py: %s'
                        % (f, script), context)

                for i in flags.inputs:
                    p = Path(context, i)
                    if (isinstance(p, SourcePath) and
                            not os.path.exists(p.full_path)):
                        raise SandboxValidationError(
                            'Input for generating %s does not exist: %s'
                            % (f, p.full_path), context)
                    inputs.append(p)
            else:
                script = None
                method = None
            yield GeneratedFile(context, script, method, outputs, inputs)

    def _process_test_manifests(self, context):
        for prefix, info in TEST_MANIFESTS.items():
            for path, manifest in context.get('%s_MANIFESTS' % prefix, []):
                for obj in self._process_test_manifest(context, info, path, manifest):
                    yield obj

        for flavor in REFTEST_FLAVORS:
            for path, manifest in context.get('%s_MANIFESTS' % flavor.upper(), []):
                for obj in self._process_reftest_manifest(context, flavor, path, manifest):
                    yield obj

        for flavor in WEB_PLATFORM_TESTS_FLAVORS:
            for path, manifest in context.get("%s_MANIFESTS" % flavor.upper().replace('-', '_'), []):
                for obj in self._process_web_platform_tests_manifest(context, path, manifest):
                    yield obj

        python_tests = context.get('PYTHON_UNIT_TESTS')
        if python_tests:
            for obj in self._process_python_tests(context, python_tests):
                yield obj

    def _process_test_manifest(self, context, info, manifest_path, mpmanifest):
        flavor, install_root, install_subdir, package_tests = info

        path = mozpath.normpath(mozpath.join(context.srcdir, manifest_path))
        manifest_dir = mozpath.dirname(path)
        manifest_reldir = mozpath.dirname(mozpath.relpath(path,
            context.config.topsrcdir))
        install_prefix = mozpath.join(install_root, install_subdir)

        try:
            defaults = mpmanifest.manifest_defaults[os.path.normpath(path)]
            if not mpmanifest.tests:
                raise SandboxValidationError('Empty test manifest: %s'
                    % path, context)

            obj = TestManifest(context, path, mpmanifest, flavor=flavor,
                install_prefix=install_prefix,
                relpath=mozpath.join(manifest_reldir, mozpath.basename(path)),
                dupe_manifest='dupe-manifest' in defaults)

            obj.default_support_files = defaults.get('support-files')

            filtered = mpmanifest.tests

            # Jetpack add-on tests are expected to be generated during the
            # build process so they won't exist here.
            if flavor != 'jetpack-addon':
                missing = [t['name'] for t in filtered if not os.path.exists(t['path'])]
                if missing:
                    raise SandboxValidationError('Test manifest (%s) lists '
                        'test that does not exist: %s' % (
                        path, ', '.join(missing)), context)

            out_dir = mozpath.join(install_prefix, manifest_reldir)
            if 'install-to-subdir' in defaults:
                # This is terrible, but what are you going to do?
                out_dir = mozpath.join(out_dir, defaults['install-to-subdir'])
                obj.manifest_obj_relpath = mozpath.join(manifest_reldir,
                                                        defaults['install-to-subdir'],
                                                        mozpath.basename(path))

            def process_support_files(test):
                install_info = self._test_files_converter.convert_support_files(
                    test, install_root, manifest_dir, out_dir)

                obj.pattern_installs.extend(install_info.pattern_installs)
                for source, dest in install_info.installs:
                    obj.installs[source] = (dest, False)
                obj.external_installs |= install_info.external_installs
                for install_path in install_info.deferred_installs:
                    if all(['*' not in install_path,
                            not os.path.isfile(mozpath.join(context.config.topsrcdir,
                                                            install_path[2:])),
                            install_path not in install_info.external_installs]):
                        raise SandboxValidationError('Error processing test '
                           'manifest %s: entry in support-files not present '
                           'in the srcdir: %s' % (path, install_path), context)

                obj.deferred_installs |= install_info.deferred_installs

            for test in filtered:
                obj.tests.append(test)

                # Some test files are compiled and should not be copied into the
                # test package. They function as identifiers rather than files.
                if package_tests:
                    manifest_relpath = mozpath.relpath(test['path'],
                        mozpath.dirname(test['manifest']))
                    obj.installs[mozpath.normpath(test['path'])] = \
                        ((mozpath.join(out_dir, manifest_relpath)), True)

                process_support_files(test)

            # We also copy manifests into the output directory,
            # including manifests from [include:foo] directives.
            for mpath in mpmanifest.manifests():
                mpath = mozpath.normpath(mpath)
                out_path = mozpath.join(out_dir, mozpath.basename(mpath))
                obj.installs[mpath] = (out_path, False)

            # Some manifests reference files that are auto generated as
            # part of the build or shouldn't be installed for some
            # reason. Here, we prune those files from the install set.
            # FUTURE we should be able to detect autogenerated files from
            # other build metadata. Once we do that, we can get rid of this.
            for f in defaults.get('generated-files', '').split():
                # We re-raise otherwise the stack trace isn't informative.
                try:
                    del obj.installs[mozpath.join(manifest_dir, f)]
                except KeyError:
                    raise SandboxValidationError('Error processing test '
                       'manifest %s: entry in generated-files not present '
                       'elsewhere in manifest: %s' % (path, f), context)

            yield obj
        except (AssertionError, Exception):
            raise SandboxValidationError('Error processing test '
                'manifest file %s: %s' % (path,
                    '\n'.join(traceback.format_exception(*sys.exc_info()))),
                context)

    def _process_reftest_manifest(self, context, flavor, manifest_path, manifest):
        manifest_full_path = mozpath.normpath(mozpath.join(
            context.srcdir, manifest_path))
        manifest_reldir = mozpath.dirname(mozpath.relpath(manifest_full_path,
            context.config.topsrcdir))

        # reftest manifests don't come from manifest parser. But they are
        # similar enough that we can use the same emitted objects. Note
        # that we don't perform any installs for reftests.
        obj = TestManifest(context, manifest_full_path, manifest,
                flavor=flavor, install_prefix='%s/' % flavor,
                relpath=mozpath.join(manifest_reldir,
                    mozpath.basename(manifest_path)))

        for test, source_manifest in sorted(manifest.tests):
            obj.tests.append({
                'path': test,
                'here': mozpath.dirname(test),
                'manifest': source_manifest,
                'name': mozpath.basename(test),
                'head': '',
                'tail': '',
                'support-files': '',
                'subsuite': '',
            })

        yield obj

    def _process_web_platform_tests_manifest(self, context, paths, manifest):
        manifest_path, tests_root = paths
        manifest_full_path = mozpath.normpath(mozpath.join(
            context.srcdir, manifest_path))
        manifest_reldir = mozpath.dirname(mozpath.relpath(manifest_full_path,
            context.config.topsrcdir))
        tests_root = mozpath.normpath(mozpath.join(context.srcdir, tests_root))

        # Create a equivalent TestManifest object
        obj = TestManifest(context, manifest_full_path, manifest,
                           flavor="web-platform-tests",
                           relpath=mozpath.join(manifest_reldir,
                                                mozpath.basename(manifest_path)),
                           install_prefix="web-platform/")


        for path, tests in manifest:
            path = mozpath.join(tests_root, path)
            for test in tests:
                if test.item_type not in ["testharness", "reftest"]:
                    continue

                obj.tests.append({
                    'path': path,
                    'here': mozpath.dirname(path),
                    'manifest': manifest_path,
                    'name': test.id,
                    'head': '',
                    'tail': '',
                    'support-files': '',
                    'subsuite': '',
                })

        yield obj

    def _process_python_tests(self, context, python_tests):
        manifest_full_path = context.main_path
        manifest_reldir = mozpath.dirname(mozpath.relpath(manifest_full_path,
            context.config.topsrcdir))

        obj = TestManifest(context, manifest_full_path,
                mozpath.basename(manifest_full_path),
                flavor='python', install_prefix='python/',
                relpath=mozpath.join(manifest_reldir,
                    mozpath.basename(manifest_full_path)))

        for test in python_tests:
            test = mozpath.normpath(mozpath.join(context.srcdir, test))
            if not os.path.isfile(test):
                raise SandboxValidationError('Path specified in '
                   'PYTHON_UNIT_TESTS does not exist: %s' % test,
                   context)
            obj.tests.append({
                'path': test,
                'here': mozpath.dirname(test),
                'manifest': manifest_full_path,
                'name': mozpath.basename(test),
                'head': '',
                'tail': '',
                'support-files': '',
                'subsuite': '',
            })

        yield obj

    def _process_jar_manifests(self, context):
        jar_manifests = context.get('JAR_MANIFESTS', [])
        if len(jar_manifests) > 1:
            raise SandboxValidationError('While JAR_MANIFESTS is a list, '
                'it is currently limited to one value.', context)

        for path in jar_manifests:
            yield JARManifest(context, path)

        # Temporary test to look for jar.mn files that creep in without using
        # the new declaration. Before, we didn't require jar.mn files to
        # declared anywhere (they were discovered). This will detect people
        # relying on the old behavior.
        if os.path.exists(os.path.join(context.srcdir, 'jar.mn')):
            if 'jar.mn' not in jar_manifests:
                raise SandboxValidationError('A jar.mn exists but it '
                    'is not referenced in the moz.build file. '
                    'Please define JAR_MANIFESTS.', context)

    def _emit_directory_traversal_from_context(self, context):
        o = DirectoryTraversal(context)
        o.dirs = context.get('DIRS', [])

        # Some paths have a subconfigure, yet also have a moz.build. Those
        # shouldn't end up in self._external_paths.
        if o.objdir:
            self._external_paths -= { o.relobjdir }

        yield o<|MERGE_RESOLUTION|>--- conflicted
+++ resolved
@@ -381,8 +381,6 @@
         with open(toml_file, 'r') as f:
             return pytoml.load(f)
 
-<<<<<<< HEAD
-=======
     def _verify_deps(self, context, crate_dir, crate_name, dependencies, description='Dependency'):
         """Verify that a crate's dependencies all specify local paths."""
         for dep_crate_name, values in dependencies.iteritems():
@@ -410,7 +408,6 @@
                     '%s %s of crate %s refers to a non-existent path' % (description, dep_crate_name, crate_name),
                     context)
 
->>>>>>> b2835984
     def _rust_library(self, context, libname, static_args):
         # We need to note any Rust library for linking purposes.
         cargo_file = mozpath.join(context.srcdir, 'Cargo.toml')
@@ -444,10 +441,7 @@
                 'crate-type %s is not permitted for %s' % (crate_type, libname),
                 context)
 
-<<<<<<< HEAD
-=======
-
->>>>>>> b2835984
+
         return RustLibrary(context, libname, cargo_file, crate_type, **static_args)
 
     def _handle_linkables(self, context, passthru, generated_files):
