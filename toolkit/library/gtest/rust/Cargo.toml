--- conflicted
+++ resolved
@@ -6,11 +6,8 @@
 description = "Testing code for libgkrust"
 
 [features]
-<<<<<<< HEAD
+bindgen = ["gkrust-shared/bindgen"]
 quantum_render = ["gkrust-shared/quantum_render"]
-=======
-bindgen = ["gkrust-shared/bindgen"]
->>>>>>> dfbf4644
 
 [dependencies]
 mp4parse-gtest = { path = "../../../../dom/media/gtest" }
