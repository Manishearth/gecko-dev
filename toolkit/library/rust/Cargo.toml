[package]
name = "gkrust"
version = "0.1.0"
authors = ["nobody@mozilla.org"]
license = "MPL-2.0"
description = "Rust code for libxul"

[features]
bindgen = ["gkrust-shared/bindgen"]
<<<<<<< HEAD
quantum_render = ["gkrust-shared/quantum_render"]
=======
servo = ["gkrust-shared/servo"]
>>>>>>> 03c761e5

[dependencies]
gkrust-shared = { path = "shared" }

[lib]
path = "lib.rs"
crate-type = ["staticlib"]
test = false
doctest = false
bench = false
doc = false
plugin = false
harness = false

# Explicitly specify what our profiles use.
[profile.dev]
opt-level = 1
debug = true
rpath = false
lto = false
debug-assertions = true
codegen-units = 1
panic = "abort"

[profile.release]
opt-level = 2
debug = true
rpath = false
lto = true
debug-assertions = false
panic = "abort"<|MERGE_RESOLUTION|>--- conflicted
+++ resolved
@@ -7,11 +7,8 @@
 
 [features]
 bindgen = ["gkrust-shared/bindgen"]
-<<<<<<< HEAD
+servo = ["gkrust-shared/servo"]
 quantum_render = ["gkrust-shared/quantum_render"]
-=======
-servo = ["gkrust-shared/servo"]
->>>>>>> 03c761e5
 
 [dependencies]
 gkrust-shared = { path = "shared" }
