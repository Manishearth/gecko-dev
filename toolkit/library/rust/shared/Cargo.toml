[package]
name = "gkrust-shared"
version = "0.1.0"
authors = ["nobody@mozilla.org"]
license = "MPL-2.0"
description = "Shared Rust code for libxul"

[dependencies]
<<<<<<< HEAD
geckoservo = { path = "../../../../servo/ports/geckolib" }
=======
geckoservo = { path = "../../../../servo/ports/geckoservo" }
>>>>>>> 23547439
mp4parse_capi = { path = "../../../../media/libstagefright/binding/mp4parse_capi" }
nsstring = { path = "../../../../xpcom/rust/nsstring" }
rust_url_capi = { path = "../../../../netwerk/base/rust-url-capi" }

[features]
default = []
bindgen = ["geckoservo/bindgen"]

[lib]
path = "lib.rs"
test = false
doctest = false
bench = false
doc = false
plugin = false
harness = false<|MERGE_RESOLUTION|>--- conflicted
+++ resolved
@@ -6,11 +6,7 @@
 description = "Shared Rust code for libxul"
 
 [dependencies]
-<<<<<<< HEAD
 geckoservo = { path = "../../../../servo/ports/geckolib" }
-=======
-geckoservo = { path = "../../../../servo/ports/geckoservo" }
->>>>>>> 23547439
 mp4parse_capi = { path = "../../../../media/libstagefright/binding/mp4parse_capi" }
 nsstring = { path = "../../../../xpcom/rust/nsstring" }
 rust_url_capi = { path = "../../../../netwerk/base/rust-url-capi" }
