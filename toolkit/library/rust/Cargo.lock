[root]
name = "gkrust"
version = "0.1.0"
dependencies = [
 "gkrust-shared 0.1.0",
]

[[package]]
name = "app_units"
version = "0.3.0"
source = "registry+https://github.com/rust-lang/crates.io-index"
dependencies = [
 "heapsize 0.3.8 (registry+https://github.com/rust-lang/crates.io-index)",
 "num-traits 0.1.36 (registry+https://github.com/rust-lang/crates.io-index)",
 "rustc-serialize 0.3.22 (registry+https://github.com/rust-lang/crates.io-index)",
 "serde 0.8.22 (registry+https://github.com/rust-lang/crates.io-index)",
]

[[package]]
name = "atomic_refcell"
version = "0.1.0"
source = "registry+https://github.com/rust-lang/crates.io-index"

[[package]]
name = "bitflags"
version = "0.7.0"
source = "registry+https://github.com/rust-lang/crates.io-index"

[[package]]
name = "bitreader"
version = "0.2.0"
source = "registry+https://github.com/rust-lang/crates.io-index"

[[package]]
name = "byteorder"
version = "1.0.0"
source = "registry+https://github.com/rust-lang/crates.io-index"

[[package]]
<<<<<<< HEAD
name = "cfg-if"
version = "0.1.0"
source = "registry+https://github.com/rust-lang/crates.io-index"

[[package]]
name = "cssparser"
version = "0.7.2"
source = "registry+https://github.com/rust-lang/crates.io-index"
dependencies = [
 "encoding 0.2.33 (registry+https://github.com/rust-lang/crates.io-index)",
 "matches 0.1.4 (registry+https://github.com/rust-lang/crates.io-index)",
]

[[package]]
name = "deque"
version = "0.3.1"
source = "registry+https://github.com/rust-lang/crates.io-index"
dependencies = [
 "rand 0.3.15 (registry+https://github.com/rust-lang/crates.io-index)",
]

[[package]]
name = "encoding"
version = "0.2.33"
source = "registry+https://github.com/rust-lang/crates.io-index"
dependencies = [
 "encoding-index-japanese 1.20141219.5 (registry+https://github.com/rust-lang/crates.io-index)",
 "encoding-index-korean 1.20141219.5 (registry+https://github.com/rust-lang/crates.io-index)",
 "encoding-index-simpchinese 1.20141219.5 (registry+https://github.com/rust-lang/crates.io-index)",
 "encoding-index-singlebyte 1.20141219.5 (registry+https://github.com/rust-lang/crates.io-index)",
 "encoding-index-tradchinese 1.20141219.5 (registry+https://github.com/rust-lang/crates.io-index)",
]

[[package]]
name = "encoding-index-japanese"
version = "1.20141219.5"
source = "registry+https://github.com/rust-lang/crates.io-index"
dependencies = [
 "encoding_index_tests 0.1.4 (registry+https://github.com/rust-lang/crates.io-index)",
]

[[package]]
name = "encoding-index-korean"
version = "1.20141219.5"
source = "registry+https://github.com/rust-lang/crates.io-index"
dependencies = [
 "encoding_index_tests 0.1.4 (registry+https://github.com/rust-lang/crates.io-index)",
]

[[package]]
name = "encoding-index-simpchinese"
version = "1.20141219.5"
source = "registry+https://github.com/rust-lang/crates.io-index"
dependencies = [
 "encoding_index_tests 0.1.4 (registry+https://github.com/rust-lang/crates.io-index)",
]

[[package]]
name = "encoding-index-singlebyte"
version = "1.20141219.5"
source = "registry+https://github.com/rust-lang/crates.io-index"
dependencies = [
 "encoding_index_tests 0.1.4 (registry+https://github.com/rust-lang/crates.io-index)",
]

[[package]]
name = "encoding-index-tradchinese"
version = "1.20141219.5"
source = "registry+https://github.com/rust-lang/crates.io-index"
dependencies = [
 "encoding_index_tests 0.1.4 (registry+https://github.com/rust-lang/crates.io-index)",
]

[[package]]
name = "encoding_index_tests"
version = "0.1.4"
source = "registry+https://github.com/rust-lang/crates.io-index"

[[package]]
name = "env_logger"
version = "0.4.0"
source = "registry+https://github.com/rust-lang/crates.io-index"
dependencies = [
 "log 0.3.6 (registry+https://github.com/rust-lang/crates.io-index)",
]

[[package]]
name = "euclid"
version = "0.10.3"
source = "registry+https://github.com/rust-lang/crates.io-index"
dependencies = [
 "heapsize 0.3.8 (registry+https://github.com/rust-lang/crates.io-index)",
 "log 0.3.6 (registry+https://github.com/rust-lang/crates.io-index)",
 "num-traits 0.1.36 (registry+https://github.com/rust-lang/crates.io-index)",
 "rustc-serialize 0.3.22 (registry+https://github.com/rust-lang/crates.io-index)",
 "serde 0.8.22 (registry+https://github.com/rust-lang/crates.io-index)",
]

[[package]]
name = "fnv"
version = "1.0.5"
source = "registry+https://github.com/rust-lang/crates.io-index"

[[package]]
name = "geckoservo"
version = "0.0.1"
dependencies = [
 "app_units 0.3.0 (registry+https://github.com/rust-lang/crates.io-index)",
 "atomic_refcell 0.1.0 (registry+https://github.com/rust-lang/crates.io-index)",
 "cssparser 0.7.2 (registry+https://github.com/rust-lang/crates.io-index)",
 "env_logger 0.4.0 (registry+https://github.com/rust-lang/crates.io-index)",
 "euclid 0.10.3 (registry+https://github.com/rust-lang/crates.io-index)",
 "lazy_static 0.2.2 (registry+https://github.com/rust-lang/crates.io-index)",
 "libc 0.2.19 (registry+https://github.com/rust-lang/crates.io-index)",
 "log 0.3.6 (registry+https://github.com/rust-lang/crates.io-index)",
 "num_cpus 1.2.1 (registry+https://github.com/rust-lang/crates.io-index)",
 "parking_lot 0.3.6 (registry+https://github.com/rust-lang/crates.io-index)",
 "selectors 0.15.0 (registry+https://github.com/rust-lang/crates.io-index)",
 "servo_url 0.0.1",
 "style 0.0.1",
 "style_traits 0.0.1",
]

[[package]]
name = "getopts"
version = "0.2.14"
source = "registry+https://github.com/rust-lang/crates.io-index"
=======
name = "geckoservo"
version = "0.0.0"
>>>>>>> 23547439

[[package]]
name = "gkrust-shared"
version = "0.1.0"
dependencies = [
<<<<<<< HEAD
 "geckoservo 0.0.1",
=======
 "geckoservo 0.0.0",
>>>>>>> 23547439
 "mp4parse_capi 0.6.0",
 "nsstring 0.1.0",
 "rust_url_capi 0.0.1",
]

[[package]]
name = "heapsize"
version = "0.3.8"
source = "registry+https://github.com/rust-lang/crates.io-index"
dependencies = [
 "kernel32-sys 0.2.2 (registry+https://github.com/rust-lang/crates.io-index)",
]

[[package]]
name = "idna"
version = "0.1.0"
source = "registry+https://github.com/rust-lang/crates.io-index"
dependencies = [
 "matches 0.1.4 (registry+https://github.com/rust-lang/crates.io-index)",
 "unicode-bidi 0.2.4 (registry+https://github.com/rust-lang/crates.io-index)",
 "unicode-normalization 0.1.3 (registry+https://github.com/rust-lang/crates.io-index)",
]

[[package]]
name = "kernel32-sys"
version = "0.2.2"
source = "registry+https://github.com/rust-lang/crates.io-index"
dependencies = [
 "winapi 0.2.8 (registry+https://github.com/rust-lang/crates.io-index)",
 "winapi-build 0.1.1 (registry+https://github.com/rust-lang/crates.io-index)",
]

[[package]]
name = "lazy_static"
version = "0.2.2"
source = "registry+https://github.com/rust-lang/crates.io-index"

[[package]]
name = "libc"
version = "0.2.19"
source = "registry+https://github.com/rust-lang/crates.io-index"

[[package]]
name = "log"
version = "0.3.6"
source = "registry+https://github.com/rust-lang/crates.io-index"

[[package]]
name = "matches"
version = "0.1.4"
source = "registry+https://github.com/rust-lang/crates.io-index"

[[package]]
name = "mp4parse"
version = "0.6.0"
dependencies = [
 "bitreader 0.2.0 (registry+https://github.com/rust-lang/crates.io-index)",
 "byteorder 1.0.0 (registry+https://github.com/rust-lang/crates.io-index)",
]

[[package]]
name = "mp4parse_capi"
version = "0.6.0"
dependencies = [
 "byteorder 1.0.0 (registry+https://github.com/rust-lang/crates.io-index)",
 "mp4parse 0.6.0",
]

[[package]]
name = "nodrop"
version = "0.1.8"
source = "registry+https://github.com/rust-lang/crates.io-index"
dependencies = [
 "odds 0.2.25 (registry+https://github.com/rust-lang/crates.io-index)",
]

[[package]]
name = "nsstring"
version = "0.1.0"

[[package]]
name = "nsstring_vendor"
version = "0.1.0"

[[package]]
name = "num-integer"
version = "0.1.32"
source = "registry+https://github.com/rust-lang/crates.io-index"
dependencies = [
 "num-traits 0.1.36 (registry+https://github.com/rust-lang/crates.io-index)",
]

[[package]]
name = "num-traits"
version = "0.1.36"
source = "registry+https://github.com/rust-lang/crates.io-index"

[[package]]
name = "num_cpus"
version = "1.2.1"
source = "registry+https://github.com/rust-lang/crates.io-index"
dependencies = [
 "libc 0.2.19 (registry+https://github.com/rust-lang/crates.io-index)",
]

[[package]]
name = "odds"
version = "0.2.25"
source = "registry+https://github.com/rust-lang/crates.io-index"

[[package]]
name = "ordered-float"
version = "0.2.3"
source = "registry+https://github.com/rust-lang/crates.io-index"
dependencies = [
 "num-traits 0.1.36 (registry+https://github.com/rust-lang/crates.io-index)",
 "unreachable 0.1.1 (registry+https://github.com/rust-lang/crates.io-index)",
]

[[package]]
name = "owning_ref"
version = "0.2.4"
source = "registry+https://github.com/rust-lang/crates.io-index"

[[package]]
name = "parking_lot"
version = "0.3.6"
source = "registry+https://github.com/rust-lang/crates.io-index"
dependencies = [
 "owning_ref 0.2.4 (registry+https://github.com/rust-lang/crates.io-index)",
 "parking_lot_core 0.2.0 (registry+https://github.com/rust-lang/crates.io-index)",
]

[[package]]
name = "parking_lot_core"
version = "0.2.0"
source = "registry+https://github.com/rust-lang/crates.io-index"
dependencies = [
 "kernel32-sys 0.2.2 (registry+https://github.com/rust-lang/crates.io-index)",
 "libc 0.2.19 (registry+https://github.com/rust-lang/crates.io-index)",
 "rand 0.3.15 (registry+https://github.com/rust-lang/crates.io-index)",
 "smallvec 0.1.8 (registry+https://github.com/rust-lang/crates.io-index)",
 "winapi 0.2.8 (registry+https://github.com/rust-lang/crates.io-index)",
]

[[package]]
name = "phf"
version = "0.7.20"
source = "registry+https://github.com/rust-lang/crates.io-index"
dependencies = [
 "phf_shared 0.7.20 (registry+https://github.com/rust-lang/crates.io-index)",
]

[[package]]
name = "phf_codegen"
version = "0.7.20"
source = "registry+https://github.com/rust-lang/crates.io-index"
dependencies = [
 "phf_generator 0.7.20 (registry+https://github.com/rust-lang/crates.io-index)",
 "phf_shared 0.7.20 (registry+https://github.com/rust-lang/crates.io-index)",
]

[[package]]
name = "phf_generator"
version = "0.7.20"
source = "registry+https://github.com/rust-lang/crates.io-index"
dependencies = [
 "phf_shared 0.7.20 (registry+https://github.com/rust-lang/crates.io-index)",
 "rand 0.3.15 (registry+https://github.com/rust-lang/crates.io-index)",
]

[[package]]
name = "phf_shared"
version = "0.7.20"
source = "registry+https://github.com/rust-lang/crates.io-index"

[[package]]
name = "quickersort"
version = "2.2.0"
source = "registry+https://github.com/rust-lang/crates.io-index"
dependencies = [
 "nodrop 0.1.8 (registry+https://github.com/rust-lang/crates.io-index)",
 "num-traits 0.1.36 (registry+https://github.com/rust-lang/crates.io-index)",
 "unreachable 0.1.1 (registry+https://github.com/rust-lang/crates.io-index)",
]

[[package]]
name = "rand"
version = "0.3.15"
source = "registry+https://github.com/rust-lang/crates.io-index"
dependencies = [
 "libc 0.2.19 (registry+https://github.com/rust-lang/crates.io-index)",
]

[[package]]
name = "rayon"
version = "0.6.0"
source = "registry+https://github.com/rust-lang/crates.io-index"
dependencies = [
 "deque 0.3.1 (registry+https://github.com/rust-lang/crates.io-index)",
 "libc 0.2.19 (registry+https://github.com/rust-lang/crates.io-index)",
 "num_cpus 1.2.1 (registry+https://github.com/rust-lang/crates.io-index)",
 "rand 0.3.15 (registry+https://github.com/rust-lang/crates.io-index)",
]

[[package]]
name = "redox_syscall"
version = "0.1.16"
source = "registry+https://github.com/rust-lang/crates.io-index"

[[package]]
name = "rust_url_capi"
version = "0.0.1"
dependencies = [
 "libc 0.2.19 (registry+https://github.com/rust-lang/crates.io-index)",
 "nsstring 0.1.0",
 "url 1.2.4 (registry+https://github.com/rust-lang/crates.io-index)",
]

[[package]]
name = "rustc-serialize"
version = "0.3.22"
source = "registry+https://github.com/rust-lang/crates.io-index"

[[package]]
name = "selectors"
version = "0.15.0"
source = "registry+https://github.com/rust-lang/crates.io-index"
dependencies = [
 "bitflags 0.7.0 (registry+https://github.com/rust-lang/crates.io-index)",
 "cssparser 0.7.2 (registry+https://github.com/rust-lang/crates.io-index)",
 "fnv 1.0.5 (registry+https://github.com/rust-lang/crates.io-index)",
 "matches 0.1.4 (registry+https://github.com/rust-lang/crates.io-index)",
]

[[package]]
name = "serde"
version = "0.8.22"
source = "registry+https://github.com/rust-lang/crates.io-index"

[[package]]
name = "servo_config"
version = "0.0.1"
dependencies = [
 "bitflags 0.7.0 (registry+https://github.com/rust-lang/crates.io-index)",
 "euclid 0.10.3 (registry+https://github.com/rust-lang/crates.io-index)",
 "getopts 0.2.14 (registry+https://github.com/rust-lang/crates.io-index)",
 "lazy_static 0.2.2 (registry+https://github.com/rust-lang/crates.io-index)",
 "log 0.3.6 (registry+https://github.com/rust-lang/crates.io-index)",
 "num_cpus 1.2.1 (registry+https://github.com/rust-lang/crates.io-index)",
 "rustc-serialize 0.3.22 (registry+https://github.com/rust-lang/crates.io-index)",
 "servo_geometry 0.0.1",
 "servo_url 0.0.1",
 "url 1.2.4 (registry+https://github.com/rust-lang/crates.io-index)",
 "xdg 2.0.0 (registry+https://github.com/rust-lang/crates.io-index)",
]

[[package]]
name = "servo_geometry"
version = "0.0.1"
dependencies = [
 "app_units 0.3.0 (registry+https://github.com/rust-lang/crates.io-index)",
 "euclid 0.10.3 (registry+https://github.com/rust-lang/crates.io-index)",
 "heapsize 0.3.8 (registry+https://github.com/rust-lang/crates.io-index)",
]

[[package]]
name = "servo_url"
version = "0.0.1"
dependencies = [
 "url 1.2.4 (registry+https://github.com/rust-lang/crates.io-index)",
]

[[package]]
name = "smallvec"
version = "0.1.8"
source = "registry+https://github.com/rust-lang/crates.io-index"

[[package]]
name = "style"
version = "0.0.1"
dependencies = [
 "app_units 0.3.0 (registry+https://github.com/rust-lang/crates.io-index)",
 "atomic_refcell 0.1.0 (registry+https://github.com/rust-lang/crates.io-index)",
 "bitflags 0.7.0 (registry+https://github.com/rust-lang/crates.io-index)",
 "cfg-if 0.1.0 (registry+https://github.com/rust-lang/crates.io-index)",
 "cssparser 0.7.2 (registry+https://github.com/rust-lang/crates.io-index)",
 "encoding 0.2.33 (registry+https://github.com/rust-lang/crates.io-index)",
 "euclid 0.10.3 (registry+https://github.com/rust-lang/crates.io-index)",
 "fnv 1.0.5 (registry+https://github.com/rust-lang/crates.io-index)",
 "heapsize 0.3.8 (registry+https://github.com/rust-lang/crates.io-index)",
 "kernel32-sys 0.2.2 (registry+https://github.com/rust-lang/crates.io-index)",
 "lazy_static 0.2.2 (registry+https://github.com/rust-lang/crates.io-index)",
 "log 0.3.6 (registry+https://github.com/rust-lang/crates.io-index)",
 "matches 0.1.4 (registry+https://github.com/rust-lang/crates.io-index)",
 "nsstring_vendor 0.1.0",
 "num-integer 0.1.32 (registry+https://github.com/rust-lang/crates.io-index)",
 "num-traits 0.1.36 (registry+https://github.com/rust-lang/crates.io-index)",
 "num_cpus 1.2.1 (registry+https://github.com/rust-lang/crates.io-index)",
 "ordered-float 0.2.3 (registry+https://github.com/rust-lang/crates.io-index)",
 "owning_ref 0.2.4 (registry+https://github.com/rust-lang/crates.io-index)",
 "parking_lot 0.3.6 (registry+https://github.com/rust-lang/crates.io-index)",
 "phf 0.7.20 (registry+https://github.com/rust-lang/crates.io-index)",
 "phf_codegen 0.7.20 (registry+https://github.com/rust-lang/crates.io-index)",
 "quickersort 2.2.0 (registry+https://github.com/rust-lang/crates.io-index)",
 "rayon 0.6.0 (registry+https://github.com/rust-lang/crates.io-index)",
 "rustc-serialize 0.3.22 (registry+https://github.com/rust-lang/crates.io-index)",
 "selectors 0.15.0 (registry+https://github.com/rust-lang/crates.io-index)",
 "servo_config 0.0.1",
 "servo_url 0.0.1",
 "smallvec 0.1.8 (registry+https://github.com/rust-lang/crates.io-index)",
 "style_traits 0.0.1",
 "time 0.1.36 (registry+https://github.com/rust-lang/crates.io-index)",
 "unicode-segmentation 0.1.3 (registry+https://github.com/rust-lang/crates.io-index)",
 "walkdir 0.1.8 (registry+https://github.com/rust-lang/crates.io-index)",
]

[[package]]
name = "style_traits"
version = "0.0.1"
dependencies = [
 "app_units 0.3.0 (registry+https://github.com/rust-lang/crates.io-index)",
 "cssparser 0.7.2 (registry+https://github.com/rust-lang/crates.io-index)",
 "euclid 0.10.3 (registry+https://github.com/rust-lang/crates.io-index)",
 "rustc-serialize 0.3.22 (registry+https://github.com/rust-lang/crates.io-index)",
]

[[package]]
name = "time"
version = "0.1.36"
source = "registry+https://github.com/rust-lang/crates.io-index"
dependencies = [
 "kernel32-sys 0.2.2 (registry+https://github.com/rust-lang/crates.io-index)",
 "libc 0.2.19 (registry+https://github.com/rust-lang/crates.io-index)",
 "redox_syscall 0.1.16 (registry+https://github.com/rust-lang/crates.io-index)",
 "winapi 0.2.8 (registry+https://github.com/rust-lang/crates.io-index)",
]

[[package]]
name = "unicode-bidi"
version = "0.2.4"
source = "registry+https://github.com/rust-lang/crates.io-index"
dependencies = [
 "matches 0.1.4 (registry+https://github.com/rust-lang/crates.io-index)",
]

[[package]]
name = "unicode-normalization"
version = "0.1.3"
source = "registry+https://github.com/rust-lang/crates.io-index"

[[package]]
name = "unicode-segmentation"
version = "0.1.3"
source = "registry+https://github.com/rust-lang/crates.io-index"

[[package]]
name = "unreachable"
version = "0.1.1"
source = "registry+https://github.com/rust-lang/crates.io-index"
dependencies = [
 "void 1.0.2 (registry+https://github.com/rust-lang/crates.io-index)",
]

[[package]]
name = "url"
version = "1.2.4"
source = "registry+https://github.com/rust-lang/crates.io-index"
dependencies = [
 "idna 0.1.0 (registry+https://github.com/rust-lang/crates.io-index)",
 "matches 0.1.4 (registry+https://github.com/rust-lang/crates.io-index)",
]

[[package]]
name = "void"
version = "1.0.2"
source = "registry+https://github.com/rust-lang/crates.io-index"

[[package]]
name = "walkdir"
version = "0.1.8"
source = "registry+https://github.com/rust-lang/crates.io-index"
dependencies = [
 "kernel32-sys 0.2.2 (registry+https://github.com/rust-lang/crates.io-index)",
 "winapi 0.2.8 (registry+https://github.com/rust-lang/crates.io-index)",
]

[[package]]
name = "winapi"
version = "0.2.8"
source = "registry+https://github.com/rust-lang/crates.io-index"

[[package]]
name = "winapi-build"
version = "0.1.1"
source = "registry+https://github.com/rust-lang/crates.io-index"

[[package]]
name = "xdg"
version = "2.0.0"
source = "registry+https://github.com/rust-lang/crates.io-index"

[metadata]
"checksum app_units 0.3.0 (registry+https://github.com/rust-lang/crates.io-index)" = "636ee56f12e31dbc11dc0a1ac6004f08b04e6e6595963716fc8130e90d4e04cf"
"checksum atomic_refcell 0.1.0 (registry+https://github.com/rust-lang/crates.io-index)" = "fb2dcb6e6d35f20276943cc04bb98e538b348d525a04ac79c10021561d202f21"
"checksum bitflags 0.7.0 (registry+https://github.com/rust-lang/crates.io-index)" = "aad18937a628ec6abcd26d1489012cc0e18c21798210f491af69ded9b881106d"
"checksum bitreader 0.2.0 (registry+https://github.com/rust-lang/crates.io-index)" = "8319aa6588c40cce19a135009ec70dc730a34ed9d27bab2409298b948546da7a"
"checksum byteorder 1.0.0 (registry+https://github.com/rust-lang/crates.io-index)" = "c40977b0ee6b9885c9013cd41d9feffdd22deb3bb4dc3a71d901cc7a77de18c8"
"checksum cfg-if 0.1.0 (registry+https://github.com/rust-lang/crates.io-index)" = "de1e760d7b6535af4241fca8bd8adf68e2e7edacc6b29f5d399050c5e48cf88c"
"checksum cssparser 0.7.2 (registry+https://github.com/rust-lang/crates.io-index)" = "7df2dd7211145ec79b2b3864344c5e0b242bfcdbd4805e9c0d7281a2309b0715"
"checksum deque 0.3.1 (registry+https://github.com/rust-lang/crates.io-index)" = "1614659040e711785ed8ea24219140654da1729f3ec8a47a9719d041112fe7bf"
"checksum encoding 0.2.33 (registry+https://github.com/rust-lang/crates.io-index)" = "6b0d943856b990d12d3b55b359144ff341533e516d94098b1d3fc1ac666d36ec"
"checksum encoding-index-japanese 1.20141219.5 (registry+https://github.com/rust-lang/crates.io-index)" = "04e8b2ff42e9a05335dbf8b5c6f7567e5591d0d916ccef4e0b1710d32a0d0c91"
"checksum encoding-index-korean 1.20141219.5 (registry+https://github.com/rust-lang/crates.io-index)" = "4dc33fb8e6bcba213fe2f14275f0963fd16f0a02c878e3095ecfdf5bee529d81"
"checksum encoding-index-simpchinese 1.20141219.5 (registry+https://github.com/rust-lang/crates.io-index)" = "d87a7194909b9118fc707194baa434a4e3b0fb6a5a757c73c3adb07aa25031f7"
"checksum encoding-index-singlebyte 1.20141219.5 (registry+https://github.com/rust-lang/crates.io-index)" = "3351d5acffb224af9ca265f435b859c7c01537c0849754d3db3fdf2bfe2ae84a"
"checksum encoding-index-tradchinese 1.20141219.5 (registry+https://github.com/rust-lang/crates.io-index)" = "fd0e20d5688ce3cab59eb3ef3a2083a5c77bf496cb798dc6fcdb75f323890c18"
"checksum encoding_index_tests 0.1.4 (registry+https://github.com/rust-lang/crates.io-index)" = "a246d82be1c9d791c5dfde9a2bd045fc3cbba3fa2b11ad558f27d01712f00569"
"checksum env_logger 0.4.0 (registry+https://github.com/rust-lang/crates.io-index)" = "99971fb1b635fe7a0ee3c4d065845bb93cca80a23b5613b5613391ece5de4144"
"checksum euclid 0.10.3 (registry+https://github.com/rust-lang/crates.io-index)" = "0c274f13773ec277a48408d0c7a8dc935ad4bfe190f4cfccd0126d203afc3c83"
"checksum fnv 1.0.5 (registry+https://github.com/rust-lang/crates.io-index)" = "6cc484842f1e2884faf56f529f960cc12ad8c71ce96cc7abba0a067c98fee344"
"checksum getopts 0.2.14 (registry+https://github.com/rust-lang/crates.io-index)" = "d9047cfbd08a437050b363d35ef160452c5fe8ea5187ae0a624708c91581d685"
"checksum heapsize 0.3.8 (registry+https://github.com/rust-lang/crates.io-index)" = "5a376f7402b85be6e0ba504243ecbc0709c48019ecc6286d0540c2e359050c88"
"checksum idna 0.1.0 (registry+https://github.com/rust-lang/crates.io-index)" = "1053236e00ce4f668aeca4a769a09b3bf5a682d802abd6f3cb39374f6b162c11"
"checksum kernel32-sys 0.2.2 (registry+https://github.com/rust-lang/crates.io-index)" = "7507624b29483431c0ba2d82aece8ca6cdba9382bff4ddd0f7490560c056098d"
"checksum lazy_static 0.2.2 (registry+https://github.com/rust-lang/crates.io-index)" = "6abe0ee2e758cd6bc8a2cd56726359007748fbf4128da998b65d0b70f881e19b"
"checksum libc 0.2.19 (registry+https://github.com/rust-lang/crates.io-index)" = "9e030dc72013ed68994d1b2cbf36a94dd0e58418ba949c4b0db7eeb70a7a6352"
"checksum log 0.3.6 (registry+https://github.com/rust-lang/crates.io-index)" = "ab83497bf8bf4ed2a74259c1c802351fcd67a65baa86394b6ba73c36f4838054"
"checksum matches 0.1.4 (registry+https://github.com/rust-lang/crates.io-index)" = "efd7622e3022e1a6eaa602c4cea8912254e5582c9c692e9167714182244801b1"
"checksum nodrop 0.1.8 (registry+https://github.com/rust-lang/crates.io-index)" = "0dbbadd3f4c98dea0bd3d9b4be4c0cdaf1ab57035cb2e41fce3983db5add7cc5"
"checksum num-integer 0.1.32 (registry+https://github.com/rust-lang/crates.io-index)" = "fb24d9bfb3f222010df27995441ded1e954f8f69cd35021f6bef02ca9552fb92"
"checksum num-traits 0.1.36 (registry+https://github.com/rust-lang/crates.io-index)" = "a16a42856a256b39c6d3484f097f6713e14feacd9bfb02290917904fae46c81c"
"checksum num_cpus 1.2.1 (registry+https://github.com/rust-lang/crates.io-index)" = "a225d1e2717567599c24f88e49f00856c6e825a12125181ee42c4257e3688d39"
"checksum odds 0.2.25 (registry+https://github.com/rust-lang/crates.io-index)" = "c3df9b730298cea3a1c3faa90b7e2f9df3a9c400d0936d6015e6165734eefcba"
"checksum ordered-float 0.2.3 (registry+https://github.com/rust-lang/crates.io-index)" = "cc511538298611a79d5a4ddfbb75315b866d942ed26a00bdc3590795c68b7279"
"checksum owning_ref 0.2.4 (registry+https://github.com/rust-lang/crates.io-index)" = "9d52571ddcb42e9c900c901a18d8d67e393df723fcd51dd59c5b1a85d0acb6cc"
"checksum parking_lot 0.3.6 (registry+https://github.com/rust-lang/crates.io-index)" = "e1435e7a2a00dfebededd6c6bdbd54008001e94b4a2aadd6aef0dc4c56317621"
"checksum parking_lot_core 0.2.0 (registry+https://github.com/rust-lang/crates.io-index)" = "fb1b97670a2ffadce7c397fb80a3d687c4f3060140b885621ef1653d0e5d5068"
"checksum phf 0.7.20 (registry+https://github.com/rust-lang/crates.io-index)" = "0c6afb2057bb5f846a7b75703f90bc1cef4970c35209f712925db7768e999202"
"checksum phf_codegen 0.7.20 (registry+https://github.com/rust-lang/crates.io-index)" = "6b63f121bf9a128f2172a65d8313a8e0e79d63874eeb4b4b7d82e6dda6b62f7c"
"checksum phf_generator 0.7.20 (registry+https://github.com/rust-lang/crates.io-index)" = "50ffbd7970f75afa083c5dd7b6830c97b72b81579c7a92d8134ef2ee6c0c7eb0"
"checksum phf_shared 0.7.20 (registry+https://github.com/rust-lang/crates.io-index)" = "286385a0e50d4147bce15b2c19f0cf84c395b0e061aaf840898a7bf664c2cfb7"
"checksum quickersort 2.2.0 (registry+https://github.com/rust-lang/crates.io-index)" = "14ae8f367c38c78abd03114e524b55a817885446662413fbca951f42848450c5"
"checksum rand 0.3.15 (registry+https://github.com/rust-lang/crates.io-index)" = "022e0636ec2519ddae48154b028864bdce4eaf7d35226ab8e65c611be97b189d"
"checksum rayon 0.6.0 (registry+https://github.com/rust-lang/crates.io-index)" = "50c575b58c2b109e2fbc181820cbe177474f35610ff9e357dc75f6bac854ffbf"
"checksum redox_syscall 0.1.16 (registry+https://github.com/rust-lang/crates.io-index)" = "8dd35cc9a8bdec562c757e3d43c1526b5c6d2653e23e2315065bc25556550753"
"checksum rustc-serialize 0.3.22 (registry+https://github.com/rust-lang/crates.io-index)" = "237546c689f20bb44980270c73c3b9edd0891c1be49cc1274406134a66d3957b"
"checksum selectors 0.15.0 (registry+https://github.com/rust-lang/crates.io-index)" = "75b127ac14249f6ce720277f6a163b3837706e9dc1ad4e2948db55f262f11a97"
"checksum serde 0.8.22 (registry+https://github.com/rust-lang/crates.io-index)" = "f1e4aab5b62fb90ac9c99d5a55caa7c37e06a15d1b189ccc2b117782655fd11f"
"checksum smallvec 0.1.8 (registry+https://github.com/rust-lang/crates.io-index)" = "fcc8d19212aacecf95e4a7a2179b26f7aeb9732a915cf01f05b0d3e044865410"
"checksum time 0.1.36 (registry+https://github.com/rust-lang/crates.io-index)" = "211b63c112206356ef1ff9b19355f43740fc3f85960c598a93d3a3d3ba7beade"
"checksum unicode-bidi 0.2.4 (registry+https://github.com/rust-lang/crates.io-index)" = "b61814f3e7fd0e0f15370f767c7c943e08bc2e3214233ae8f88522b334ceb778"
"checksum unicode-normalization 0.1.3 (registry+https://github.com/rust-lang/crates.io-index)" = "5e94e9f6961090fcc75180629c4ef33e5310d6ed2c0dd173f4ca63c9043b669e"
"checksum unicode-segmentation 0.1.3 (registry+https://github.com/rust-lang/crates.io-index)" = "c3bc443ded17b11305ffffe6b37e2076f328a5a8cb6aa877b1b98f77699e98b5"
"checksum unreachable 0.1.1 (registry+https://github.com/rust-lang/crates.io-index)" = "1f2ae5ddb18e1c92664717616dd9549dde73f539f01bd7b77c2edb2446bdff91"
"checksum url 1.2.4 (registry+https://github.com/rust-lang/crates.io-index)" = "f024e241a55f5c88401595adc1d4af0c9649e91da82d0e190fe55950231ae575"
"checksum void 1.0.2 (registry+https://github.com/rust-lang/crates.io-index)" = "6a02e4885ed3bc0f2de90ea6dd45ebcbb66dacffe03547fadbb0eeae2770887d"
"checksum walkdir 0.1.8 (registry+https://github.com/rust-lang/crates.io-index)" = "c66c0b9792f0a765345452775f3adbd28dde9d33f30d13e5dcc5ae17cf6f3780"
"checksum winapi 0.2.8 (registry+https://github.com/rust-lang/crates.io-index)" = "167dc9d6949a9b857f3451275e911c3f44255842c1f7a76f33c55103a909087a"
"checksum winapi-build 0.1.1 (registry+https://github.com/rust-lang/crates.io-index)" = "2d315eee3b34aca4797b2da6b13ed88266e6d612562a0c46390af8299fc699bc"
"checksum xdg 2.0.0 (registry+https://github.com/rust-lang/crates.io-index)" = "77b831a5ba77110f438f0ac5583aafeb087f70432998ba6b7dcb1d32185db453"<|MERGE_RESOLUTION|>--- conflicted
+++ resolved
@@ -37,7 +37,6 @@
 source = "registry+https://github.com/rust-lang/crates.io-index"
 
 [[package]]
-<<<<<<< HEAD
 name = "cfg-if"
 version = "0.1.0"
 source = "registry+https://github.com/rust-lang/crates.io-index"
@@ -165,20 +164,13 @@
 name = "getopts"
 version = "0.2.14"
 source = "registry+https://github.com/rust-lang/crates.io-index"
-=======
-name = "geckoservo"
-version = "0.0.0"
->>>>>>> 23547439
+
 
 [[package]]
 name = "gkrust-shared"
 version = "0.1.0"
 dependencies = [
-<<<<<<< HEAD
- "geckoservo 0.0.1",
-=======
  "geckoservo 0.0.0",
->>>>>>> 23547439
  "mp4parse_capi 0.6.0",
  "nsstring 0.1.0",
  "rust_url_capi 0.0.1",
